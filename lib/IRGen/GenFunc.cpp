//===--- GenFunc.cpp - Swift IR Generation for Function Types -------------===//
//
// This source file is part of the Swift.org open source project
//
// Copyright (c) 2014 - 2017 Apple Inc. and the Swift project authors
// Licensed under Apache License v2.0 with Runtime Library Exception
//
// See https://swift.org/LICENSE.txt for license information
// See https://swift.org/CONTRIBUTORS.txt for the list of Swift project authors
//
//===----------------------------------------------------------------------===//
//
//  This file implements IR generation for function types in Swift.  This
//  includes creating the IR type as well as capturing variables and
//  performing calls.
//
//  Swift supports three representations of functions:
//
//    - thin, which are just a function pointer;
//
//    - thick, which are a pair of a function pointer and
//      an optional ref-counted opaque context pointer; and
//
//    - block, which match the Apple blocks extension: a ref-counted
//      pointer to a mostly-opaque structure with the function pointer
//      stored at a fixed offset.
//
//  The order of function parameters is as follows:
//
//    - indirect return pointer
//    - block context parameter, if applicable
//    - expanded formal parameter types
//    - implicit generic parameters
//    - thick context parameter, if applicable
//    - error result out-parameter, if applicable
//    - witness_method generic parameters, if applicable
//
//  The context and error parameters are last because they are
//  optional: we'd like to be able to turn a thin function into a
//  thick function, or a non-throwing function into a throwing one,
//  without adding a thunk.  A thick context parameter is required
//  (but can be passed undef) if an error result is required.
//
//  The additional generic parameters for witness methods follow the
//  same logic: we'd like to be able to use non-generic method
//  implementations directly as protocol witnesses if the rest of the
//  ABI matches up.
//
//  Note that some of this business with context parameters and error
//  results is just IR formalism; on most of our targets, both of
//  these are passed in registers.  This is also why passing them
//  as the final argument isn't bad for performance.
//
//  For now, function pointer types are always stored as opaque
//  pointers in LLVM IR; using a well-typed function type is
//  very challenging because of issues with recursive type expansion,
//  which can potentially introduce infinite types.  For example:
//    struct A {
//      var fn: (A) -> ()
//    }
//  Our CC lowering expands the fields of A into the argument list
//  of A.fn, which is necessarily infinite.  Attempting to use better
//  types when not in a situation like this would just make the
//  compiler complacent, leading to a long tail of undiscovered
//  crashes.  So instead we always store as i8* and require the
//  bitcast whenever we change representations.
//
//===----------------------------------------------------------------------===//

#include "swift/AST/ASTContext.h"
#include "swift/AST/ASTWalker.h"
#include "swift/AST/Builtins.h"
#include "swift/AST/Decl.h"
#include "swift/AST/IRGenOptions.h"
#include "swift/AST/Module.h"
#include "swift/AST/Pattern.h"
#include "swift/AST/PrettyStackTrace.h"
#include "swift/AST/SubstitutionMap.h"
#include "swift/AST/Types.h"
#include "swift/IRGen/Linking.h"
#include "clang/AST/ASTContext.h"
#include "clang/CodeGen/CodeGenABITypes.h"
#include "llvm/ADT/StringSwitch.h"
#include "llvm/IR/Constants.h"
#include "llvm/IR/DerivedTypes.h"
#include "llvm/IR/Function.h"
#include "llvm/IR/GlobalValue.h"
#include "llvm/IR/Module.h"
#include "llvm/ProfileData/InstrProf.h"
#include "llvm/Support/Debug.h"

#include "BitPatternBuilder.h"
#include "Callee.h"
#include "ConstantBuilder.h"
#include "EnumPayload.h"
#include "Explosion.h"
#include "FixedTypeInfo.h"
#include "GenCall.h"
#include "GenClass.h"
#include "GenFunc.h"
#include "GenHeap.h"
#include "GenMeta.h"
#include "GenObjC.h"
#include "GenPointerAuth.h"
#include "GenPoly.h"
#include "GenProto.h"
#include "GenType.h"
#include "HeapTypeInfo.h"
#include "IRGenDebugInfo.h"
#include "IRGenFunction.h"
#include "IRGenModule.h"
#include "IndirectTypeInfo.h"
#include "ScalarPairTypeInfo.h"
#include "Signature.h"
#include "IRGenMangler.h"

using namespace swift;
using namespace irgen;

namespace {
  /// Information about the IR-level signature of a function type.
  class FuncSignatureInfo {
  protected:
    /// The SIL function type being represented.
    const CanSILFunctionType FormalType;

    mutable Signature TheSignature;

  public:
    FuncSignatureInfo(CanSILFunctionType formalType)
      : FormalType(formalType) {}

    Signature getSignature(IRGenModule &IGM) const;
  };

  class ObjCFuncSignatureInfo : public FuncSignatureInfo {
  private:
    mutable Signature TheDirectSignature;

  public:
    ObjCFuncSignatureInfo(CanSILFunctionType formalType)
      : FuncSignatureInfo(formalType) {}

    Signature getDirectSignature(IRGenModule &IGM) const;
  };

  /// The @thin function type-info class.
  template <class Derived>
  class ThinFuncTypeInfoImpl :
    public PODSingleScalarTypeInfo<Derived, LoadableTypeInfo> {

  protected:
    const Derived &asDerived() const {
      return static_cast<const Derived &>(*this);
    }

    ThinFuncTypeInfoImpl(CanSILFunctionType formalType, llvm::Type *storageType,
                     Size size, Alignment align,
                     const SpareBitVector &spareBits)
      : PODSingleScalarTypeInfo<Derived, LoadableTypeInfo>(storageType, size, spareBits, align)
    {
    }

  public:
    TypeLayoutEntry *buildTypeLayoutEntry(IRGenModule &IGM,
                                          SILType T) const override {
<<<<<<< HEAD
      return IGM.typeLayoutCache.getOrCreateScalarEntry(asDerived(), T);
=======
      if (!IGM.getOptions().ForceStructTypeLayouts) {
        return IGM.typeLayoutCache.getOrCreateTypeInfoBasedEntry(*this, T);
      }
      return IGM.typeLayoutCache.getOrCreateScalarEntry(*this, T,
                                                        ScalarKind::POD);
>>>>>>> 0aa39e3c
    }

    bool mayHaveExtraInhabitants(IRGenModule &IGM) const override {
      return true;
    }

    unsigned getFixedExtraInhabitantCount(IRGenModule &IGM) const override {
      return PointerInfo::forFunction(IGM).getExtraInhabitantCount(IGM);
    }

    APInt getFixedExtraInhabitantValue(IRGenModule &IGM,
                                       unsigned bits,
                                       unsigned index) const override {
      return PointerInfo::forFunction(IGM)
               .getFixedExtraInhabitantValue(IGM, bits, index, 0);
    }

    llvm::Value *getExtraInhabitantIndex(IRGenFunction &IGF, Address src,
                                         SILType T, bool isOutlined)
    const override {
      return PointerInfo::forFunction(IGF.IGM)
               .getExtraInhabitantIndex(IGF, src);
    }

    void storeExtraInhabitant(IRGenFunction &IGF, llvm::Value *index,
                              Address dest, SILType T, bool isOutlined)
    const override {
      return PointerInfo::forFunction(IGF.IGM)
               .storeExtraInhabitant(IGF, index, dest);
    }
  };

  /// The @thin function type-info class.
  class ThinFuncTypeInfo : public ThinFuncTypeInfoImpl<ThinFuncTypeInfo>,
                           public FuncSignatureInfo {
  public:

    ThinFuncTypeInfo(CanSILFunctionType formalType, llvm::Type *storageType,
                     Size size, Alignment align,
                     const SpareBitVector &spareBits) :
      ThinFuncTypeInfoImpl(formalType, storageType, size, align, spareBits),
      FuncSignatureInfo(formalType) {}


    static const ThinFuncTypeInfo *create(CanSILFunctionType formalType,
                                          llvm::Type *storageType,
                                          Size size, Alignment align,
                                          const SpareBitVector &spareBits) {
      return new ThinFuncTypeInfo(formalType, storageType, size, align,
                                  spareBits);
    }
  };

  /// The (objc_method) function type-info class.
  class ObjCFuncTypeInfo : public ThinFuncTypeInfoImpl<ThinFuncTypeInfo>,
                           public ObjCFuncSignatureInfo {
  public:

    ObjCFuncTypeInfo(CanSILFunctionType formalType, llvm::Type *storageType,
                     Size size, Alignment align,
                     const SpareBitVector &spareBits) :
      ThinFuncTypeInfoImpl(formalType, storageType, size, align, spareBits),
      ObjCFuncSignatureInfo(formalType) {}


    static const ObjCFuncTypeInfo *create(CanSILFunctionType formalType,
                                          llvm::Type *storageType,
                                          Size size, Alignment align,
                                          const SpareBitVector &spareBits) {
      return new ObjCFuncTypeInfo(formalType, storageType, size, align,
                                  spareBits);
    }
  };


  /// The @thick function type-info class.
  class FuncTypeInfo :
      public ScalarPairTypeInfo<FuncTypeInfo, ReferenceTypeInfo>,
      public FuncSignatureInfo {
  protected:
    FuncTypeInfo(CanSILFunctionType formalType, llvm::StructType *storageType,
                 Size size, Alignment align, SpareBitVector &&spareBits,
                 IsPOD_t pod)
      : ScalarPairTypeInfo(storageType, size, std::move(spareBits), align, pod),
        FuncSignatureInfo(formalType)
    {
    }

  public:
    static const FuncTypeInfo *create(CanSILFunctionType formalType,
                                      llvm::StructType *storageType,
                                      Size size, Alignment align,
                                      SpareBitVector &&spareBits,
                                      IsPOD_t pod) {
      return new FuncTypeInfo(formalType, storageType, size, align,
                              std::move(spareBits), pod);
    }
    
    // Function types do not satisfy allowsOwnership.
#define REF_STORAGE(Name, name, ...) \
    const TypeInfo * \
    create##Name##StorageType(TypeConverter &TC, \
                              bool isOptional) const override { \
      llvm_unreachable("[" #name "] function type"); \
    }
#include "swift/AST/ReferenceStorage.def"

    TypeLayoutEntry *buildTypeLayoutEntry(IRGenModule &IGM,
                                        SILType T) const override {
      if (!IGM.getOptions().ForceStructTypeLayouts) {
        return IGM.typeLayoutCache.getOrCreateTypeInfoBasedEntry(*this, T);
      } else if (isPOD(ResilienceExpansion::Maximal)) {
        return IGM.typeLayoutCache.getOrCreateScalarEntry(*this, T,
                                                           ScalarKind::POD);
      } else {
        return IGM.typeLayoutCache.getOrCreateScalarEntry(
            *this, T, ScalarKind::ThickFunc);
      }
    }

    static Size getFirstElementSize(IRGenModule &IGM) {
      return IGM.getPointerSize();
    }
    static StringRef getFirstElementLabel() {
      return ".fn";
    }
    static bool isFirstElementTrivial() {
      return true;
    }
    void emitRetainFirstElement(IRGenFunction &IGF, llvm::Value *fn,
                                Optional<Atomicity> atomicity = None) const {}
    void emitReleaseFirstElement(IRGenFunction &IGF, llvm::Value *fn,
                                 Optional<Atomicity> atomicity = None) const {}
    void emitAssignFirstElement(IRGenFunction &IGF, llvm::Value *fn,
                                Address fnAddr) const {
      IGF.Builder.CreateStore(fn, fnAddr);
    }

    static Size getSecondElementOffset(IRGenModule &IGM) {
      return IGM.getPointerSize();
    }
    static Size getSecondElementSize(IRGenModule &IGM) {
      return IGM.getPointerSize();
    }
    static StringRef getSecondElementLabel() {
      return ".data";
    }
    bool isSecondElementTrivial() const {
      return isPOD(ResilienceExpansion::Maximal);
    }
    void emitRetainSecondElement(IRGenFunction &IGF, llvm::Value *data,
                                 Optional<Atomicity> atomicity = None) const {
      if (!isPOD(ResilienceExpansion::Maximal)) {
        if (!atomicity) atomicity = IGF.getDefaultAtomicity();
        IGF.emitNativeStrongRetain(data, *atomicity);
      }
    }
    void emitReleaseSecondElement(IRGenFunction &IGF, llvm::Value *data,
                                  Optional<Atomicity> atomicity = None) const {
      if (!isPOD(ResilienceExpansion::Maximal)) {
        if (!atomicity) atomicity = IGF.getDefaultAtomicity();
        IGF.emitNativeStrongRelease(data, *atomicity);
      }
    }
    void emitAssignSecondElement(IRGenFunction &IGF, llvm::Value *context,
                                 Address dataAddr) const {
      if (isPOD(ResilienceExpansion::Maximal))
        IGF.Builder.CreateStore(context, dataAddr);
      else
        IGF.emitNativeStrongAssign(context, dataAddr);
    }

    Address projectFunction(IRGenFunction &IGF, Address address) const {
      return projectFirstElement(IGF, address);
    }

    Address projectData(IRGenFunction &IGF, Address address) const {
      return IGF.Builder.CreateStructGEP(address, 1, IGF.IGM.getPointerSize(),
                                         address->getName() + ".data");
    }

    void strongRetain(IRGenFunction &IGF, Explosion &e,
                      Atomicity atomicity) const override {
      e.claimNext();
      emitRetainSecondElement(IGF, e.claimNext(), atomicity);
    }

    void strongRelease(IRGenFunction &IGF, Explosion &e,
                       Atomicity atomicity) const override {
      e.claimNext();
      emitReleaseSecondElement(IGF, e.claimNext(), atomicity);
    }

#define NEVER_LOADABLE_CHECKED_REF_STORAGE(Name, name, ...) \
    void name##LoadStrong(IRGenFunction &IGF, Address src, \
                          Explosion &out, bool isOptional) const override { \
      llvm_unreachable(#name " references to functions are not supported"); \
    } \
    void name##TakeStrong(IRGenFunction &IGF, Address src, \
                          Explosion &out, bool isOptional) const override { \
      llvm_unreachable(#name " references to functions are not supported"); \
    } \
    void name##Init(IRGenFunction &IGF, Explosion &in, \
                    Address dest, bool isOptional) const override { \
      llvm_unreachable(#name " references to functions are not supported"); \
    } \
    void name##Assign(IRGenFunction &IGF, Explosion &in, \
                       Address dest, bool isOptional) const override { \
      llvm_unreachable(#name " references to functions are not supported"); \
    }
#define ALWAYS_LOADABLE_CHECKED_REF_STORAGE(Name, name, ...) \
    void strongRetain##Name(IRGenFunction &IGF, Explosion &e, \
                            Atomicity atomicity) const override { \
      llvm_unreachable(#name " references to functions are not supported"); \
    } \
    void strongRetain##Name##Release(IRGenFunction &IGF, \
                                     Explosion &e, \
                                     Atomicity atomicity) const override { \
      llvm_unreachable(#name " references to functions are not supported"); \
    } \
    void name##Retain(IRGenFunction &IGF, Explosion &e, \
                       Atomicity atomicity) const override { \
      llvm_unreachable(#name " references to functions are not supported"); \
    } \
    void name##Release(IRGenFunction &IGF, Explosion &e, \
                        Atomicity atomicity) const override { \
      llvm_unreachable(#name " references to functions are not supported"); \
    }
#define SOMETIMES_LOADABLE_CHECKED_REF_STORAGE(Name, name, ...) \
    NEVER_LOADABLE_CHECKED_REF_STORAGE(Name, name, "...") \
    ALWAYS_LOADABLE_CHECKED_REF_STORAGE(Name, name, "...")
#include "swift/AST/ReferenceStorage.def"

    bool mayHaveExtraInhabitants(IRGenModule &IGM) const override {
      return true;
    }

    unsigned getFixedExtraInhabitantCount(IRGenModule &IGM) const override {
      return PointerInfo::forFunction(IGM)
               .getExtraInhabitantCount(IGM);
    }

    APInt getFixedExtraInhabitantValue(IRGenModule &IGM,
                                       unsigned bits,
                                       unsigned index) const override {
      return PointerInfo::forFunction(IGM)
               .getFixedExtraInhabitantValue(IGM, bits, index, 0);
    }

    llvm::Value *getExtraInhabitantIndex(IRGenFunction &IGF, Address src,
                                         SILType T, bool isOutlined)
    const override {
      return PointerInfo::forFunction(IGF.IGM)
               .getExtraInhabitantIndex(IGF, projectFunction(IGF, src));
    }

    void storeExtraInhabitant(IRGenFunction &IGF, llvm::Value *index,
                              Address dest, SILType T, bool isOutlined)
    const override {
      return PointerInfo::forFunction(IGF.IGM)
               .storeExtraInhabitant(IGF, index, projectFunction(IGF, dest));
    }

    APInt getFixedExtraInhabitantMask(IRGenModule &IGM) const override {
      // Only the function pointer value is used for extra inhabitants.
      auto pointerSize = IGM.getPointerSize();
      auto mask = BitPatternBuilder(IGM.Triple.isLittleEndian());
      mask.appendSetBits(pointerSize.getValueInBits());
      mask.appendClearBits(pointerSize.getValueInBits());
      return mask.build().value();
    }
  };

  /// The type-info class for ObjC blocks, which are represented by an ObjC
  /// heap pointer.
  class BlockTypeInfo : public HeapTypeInfo<BlockTypeInfo>,
                        public FuncSignatureInfo
  {
  public:
    BlockTypeInfo(CanSILFunctionType ty,
                  llvm::PointerType *storageType,
                  Size size, SpareBitVector spareBits, Alignment align)
      : HeapTypeInfo(ReferenceCounting::Block, storageType, size, spareBits,
                     align),
        FuncSignatureInfo(ty) {}

    ReferenceCounting getReferenceCounting() const {
      return ReferenceCounting::Block;
    }
    TypeLayoutEntry *buildTypeLayoutEntry(IRGenModule &IGM,
                                        SILType T) const override {
      if (!IGM.getOptions().ForceStructTypeLayouts) {
        return IGM.typeLayoutCache.getOrCreateTypeInfoBasedEntry(*this, T);
      }
      return IGM.typeLayoutCache.getOrCreateScalarEntry(
          *this, T, ScalarKind::BlockReference);
    }
  };
  
  /// The type info class for the on-stack representation of an ObjC block.
  ///
  /// TODO: May not be fixed-layout if we capture generics.
  class BlockStorageTypeInfo final
    : public IndirectTypeInfo<BlockStorageTypeInfo, FixedTypeInfo>
  {
    Size CaptureOffset;
  public:
    BlockStorageTypeInfo(llvm::Type *type, Size size, Alignment align,
                         SpareBitVector &&spareBits,
                         IsPOD_t pod, IsBitwiseTakable_t bt, Size captureOffset)
      : IndirectTypeInfo(type, size, std::move(spareBits), align, pod, bt,
                         IsFixedSize),
        CaptureOffset(captureOffset)
    {}
    
    TypeLayoutEntry *buildTypeLayoutEntry(IRGenModule &IGM,
                                        SILType T) const override {
      if (!IGM.getOptions().ForceStructTypeLayouts) {
        return IGM.typeLayoutCache.getOrCreateTypeInfoBasedEntry(*this, T);
      }
      return IGM.typeLayoutCache.getOrCreateScalarEntry(
          *this, T, ScalarKind::BlockStorage);
    }
    // The lowered type should be an LLVM struct comprising the block header
    // (IGM.ObjCBlockStructTy) as its first element and the capture as its
    // second.
    
    Address projectBlockHeader(IRGenFunction &IGF, Address storage) const {
      return IGF.Builder.CreateStructGEP(storage, 0, Size(0));
    }
    
    Address projectCapture(IRGenFunction &IGF, Address storage) const {
      return IGF.Builder.CreateStructGEP(storage, 1, CaptureOffset);
    }
    
    // TODO
    // The frontend will currently never emit copy_addr or destroy_addr for
    // block storage.

    void assignWithCopy(IRGenFunction &IGF, Address dest, Address src,
                        SILType T, bool isOutlined) const override {
      IGF.unimplemented(SourceLoc(), "copying @block_storage");
    }
    void initializeWithCopy(IRGenFunction &IGF, Address dest, Address src,
                            SILType T, bool isOutlined) const override {
      IGF.unimplemented(SourceLoc(), "copying @block_storage");
    }
    void destroy(IRGenFunction &IGF, Address addr, SILType T,
                 bool isOutlined) const override {
      IGF.unimplemented(SourceLoc(), "destroying @block_storage");
    }
  };
} // end anonymous namespace

const TypeInfo *TypeConverter::convertBlockStorageType(SILBlockStorageType *T) {
  // The block storage consists of the block header (ObjCBlockStructTy)
  // followed by the lowered type of the capture.
  auto &capture = IGM.getTypeInfoForLowered(T->getCaptureType());
  
  // TODO: Support dynamic-sized captures.
  const auto *fixedCapture = dyn_cast<FixedTypeInfo>(&capture);
  llvm::Type *fixedCaptureTy;
  // The block header is pointer aligned. The capture may be worse aligned.
  Alignment align = IGM.getPointerAlignment();
  Size captureOffset(
    IGM.DataLayout.getStructLayout(IGM.ObjCBlockStructTy)->getSizeInBytes());
  auto spareBits = BitPatternBuilder(IGM.Triple.isLittleEndian());
  spareBits.appendClearBits(captureOffset.getValueInBits());

  Size size = captureOffset;
  IsPOD_t pod = IsNotPOD;
  IsBitwiseTakable_t bt = IsNotBitwiseTakable;
  if (!fixedCapture) {
    IGM.unimplemented(SourceLoc(), "dynamic @block_storage capture");
    fixedCaptureTy = llvm::StructType::get(IGM.getLLVMContext(), {});
  } else {
    fixedCaptureTy = cast<FixedTypeInfo>(capture).getStorageType();
    align = std::max(align, fixedCapture->getFixedAlignment());
    captureOffset = captureOffset.roundUpToAlignment(align);
    spareBits.padWithSetBitsTo(captureOffset.getValueInBits());
    spareBits.append(fixedCapture->getSpareBits());

    size = captureOffset + fixedCapture->getFixedSize();
    pod = fixedCapture->isPOD(ResilienceExpansion::Maximal);
    bt = fixedCapture->isBitwiseTakable(ResilienceExpansion::Maximal);
  }

  llvm::Type *storageElts[] = {
    IGM.ObjCBlockStructTy,
    fixedCaptureTy,
  };

  auto storageTy = llvm::StructType::get(IGM.getLLVMContext(), storageElts,
                                         /*packed*/ false);
  return new BlockStorageTypeInfo(storageTy, size, align, spareBits.build(),
                                  pod, bt, captureOffset);
}

Address irgen::projectBlockStorageCapture(IRGenFunction &IGF,
                                          Address storageAddr,
                                          CanSILBlockStorageType storageTy) {
  auto &tl = IGF.getTypeInfoForLowered(storageTy).as<BlockStorageTypeInfo>();
  return tl.projectCapture(IGF, storageAddr);
}

const TypeInfo *TypeConverter::convertFunctionType(SILFunctionType *T) {
  // Handle `@differentiable` functions.
  switch (T->getDifferentiabilityKind()) {
  // TODO: Ban `Normal` and `Forward` cases.
  case DifferentiabilityKind::Normal:
  case DifferentiabilityKind::Reverse:
  case DifferentiabilityKind::Forward:
    return convertNormalDifferentiableFunctionType(T);
  case DifferentiabilityKind::Linear:
    return convertLinearDifferentiableFunctionType(T);
  case DifferentiabilityKind::NonDifferentiable:
    break;
  }

  switch (T->getRepresentation()) {
  case SILFunctionType::Representation::Block:
    return new BlockTypeInfo(CanSILFunctionType(T),
                             IGM.ObjCBlockPtrTy,
                             IGM.getPointerSize(),
                             IGM.getHeapObjectSpareBits(),
                             IGM.getPointerAlignment());
      
  case SILFunctionType::Representation::Thin:
  case SILFunctionType::Representation::Method:
  case SILFunctionType::Representation::CXXMethod:
  case SILFunctionType::Representation::WitnessMethod:
  case SILFunctionType::Representation::CFunctionPointer:
  case SILFunctionType::Representation::Closure:
    return ThinFuncTypeInfo::create(CanSILFunctionType(T),
                                    IGM.FunctionPtrTy,
                                    IGM.getPointerSize(),
                                    IGM.getPointerAlignment(),
                                    IGM.getFunctionPointerSpareBits());
  case SILFunctionType::Representation::ObjCMethod:
    return ObjCFuncTypeInfo::create(CanSILFunctionType(T),
                                    IGM.FunctionPtrTy,
                                    IGM.getPointerSize(),
                                    IGM.getPointerAlignment(),
                                    IGM.getFunctionPointerSpareBits());

  case SILFunctionType::Representation::Thick: {
    SpareBitVector spareBits;
    spareBits.append(IGM.getFunctionPointerSpareBits());
    // Although the context pointer of a closure (at least, an escaping one)
    // is a refcounted pointer, we'd like to reserve the right to pack small
    // contexts into the pointer value, so let's not take any spare bits from
    // it.
    spareBits.appendClearBits(IGM.getPointerSize().getValueInBits());
    
    if (T->isNoEscape()) {
      // @noescape thick functions are trivial types.
      return FuncTypeInfo::create(
          CanSILFunctionType(T), IGM.NoEscapeFunctionPairTy,
          IGM.getPointerSize() * 2, IGM.getPointerAlignment(),
          std::move(spareBits), IsPOD);
    }
    return FuncTypeInfo::create(
        CanSILFunctionType(T), IGM.FunctionPairTy, IGM.getPointerSize() * 2,
        IGM.getPointerAlignment(), std::move(spareBits), IsNotPOD);
  }
  }
  llvm_unreachable("bad function type representation");
}

Signature FuncSignatureInfo::getSignature(IRGenModule &IGM) const {
  // If it's already been filled in, we're done.
  if (TheSignature.isValid())
    return TheSignature;

  // Update the cache and return.
  TheSignature = Signature::getUncached(IGM, FormalType,
                                        FunctionPointerKind(FormalType));
  assert(TheSignature.isValid());
  return TheSignature;
}

Signature ObjCFuncSignatureInfo::getDirectSignature(IRGenModule &IGM) const {
  // If it's already been filled in, we're done.
  if (TheDirectSignature.isValid())
    return TheDirectSignature;

  // Update the cache and return.
  TheDirectSignature = Signature::getUncached(IGM, FormalType,
                                        FunctionPointerKind(FormalType),
                                        /*forStaticCall*/ true);
  assert(TheDirectSignature.isValid());
  return TheDirectSignature;
}

static const FuncSignatureInfo &
getFuncSignatureInfoForLowered(IRGenModule &IGM, CanSILFunctionType type) {
  auto &ti = IGM.getTypeInfoForLowered(type);
  switch (type->getRepresentation()) {
  case SILFunctionType::Representation::Block:
    return ti.as<BlockTypeInfo>();
  case SILFunctionType::Representation::Thin:
  case SILFunctionType::Representation::CFunctionPointer:
  case SILFunctionType::Representation::Method:
  case SILFunctionType::Representation::CXXMethod:
  case SILFunctionType::Representation::WitnessMethod:
  case SILFunctionType::Representation::Closure:
    return ti.as<ThinFuncTypeInfo>();
  case SILFunctionType::Representation::ObjCMethod:
    return static_cast<const FuncSignatureInfo &>(ti.as<ObjCFuncTypeInfo>());
  case SILFunctionType::Representation::Thick:
    return ti.as<FuncTypeInfo>();
  }
  llvm_unreachable("bad function type representation");
}

Signature IRGenModule::getSignature(CanSILFunctionType type) {
  return getSignature(type, FunctionPointerKind(type));
}

Signature IRGenModule::getSignature(CanSILFunctionType type,
                                    FunctionPointerKind kind,
                                    bool forStaticCall) {
  // Don't bother caching if we're working with a special kind.
  if (kind.isSpecial())
    return Signature::getUncached(*this, type, kind);

  auto &sigInfo = getFuncSignatureInfoForLowered(*this, type);

  if (forStaticCall &&
      type->getRepresentation() == SILFunctionType::Representation::ObjCMethod) {
    auto &objcSigInfo = static_cast<const ObjCFuncSignatureInfo &>(sigInfo);
    return objcSigInfo.getDirectSignature(*this);
  }
  return sigInfo.getSignature(*this);
}

llvm::FunctionType *
IRGenModule::getFunctionType(CanSILFunctionType type,
                             llvm::AttributeList &attrs,
                             ForeignFunctionInfo *foreignInfo) {
  auto &sigInfo = getFuncSignatureInfoForLowered(*this, type);
  Signature sig = sigInfo.getSignature(*this);
  attrs = sig.getAttributes();
  if (foreignInfo) *foreignInfo = sig.getForeignInfo();
  return sig.getType();
}

ForeignFunctionInfo
IRGenModule::getForeignFunctionInfo(CanSILFunctionType type) {
  if (type->getLanguage() == SILFunctionLanguage::Swift)
    return ForeignFunctionInfo();

  auto &sigInfo = getFuncSignatureInfoForLowered(*this, type);
  return sigInfo.getSignature(*this).getForeignInfo();
}

static void emitApplyArgument(IRGenFunction &IGF,
                              CanSILFunctionType origFnTy,
                              SILParameterInfo origParam,
                              CanSILFunctionType substFnTy,
                              SILParameterInfo substParam,
                              Explosion &in,
                              Explosion &out) {
  auto silConv = IGF.IGM.silConv;
  auto context = IGF.IGM.getMaximalTypeExpansionContext();
  bool isSubstituted =
      (silConv.getSILType(substParam, substFnTy, context)
         != silConv.getSILType(origParam, origFnTy, context));

  // For indirect arguments, we just need to pass a pointer.
  if (silConv.isSILIndirect(origParam)) {
    // This address is of the substituted type.
    auto addr = in.claimNext();
    
    // If a substitution is in play, just bitcast the address.
    if (isSubstituted) {
      auto origType = IGF.IGM.getStoragePointerType(
          silConv.getSILType(origParam, origFnTy, context));
      addr = IGF.Builder.CreateBitCast(addr, origType);
    }
    
    out.add(addr);
    return;
  }
  assert(!silConv.isSILIndirect(origParam)
         && "Unexpected opaque apply parameter.");

  // Otherwise, it's an explosion, which we may need to translate,
  // both in terms of explosion level and substitution levels.

  // Handle the last unsubstituted case.
  if (!isSubstituted) {
    auto &substArgTI = cast<LoadableTypeInfo>(
        IGF.getTypeInfo(silConv.getSILType(substParam, substFnTy, context)));
    substArgTI.reexplode(IGF, in, out);
    return;
  }

  reemitAsUnsubstituted(IGF, silConv.getSILType(origParam, origFnTy, context),
                        silConv.getSILType(substParam, substFnTy, context), in,
                        out);
}

CanType irgen::getArgumentLoweringType(CanType type, SILParameterInfo paramInfo,
                                       bool isNoEscape) {
  switch (paramInfo.getConvention()) {
  // Capture value parameters by value, consuming them.
  case ParameterConvention::Direct_Owned:
  case ParameterConvention::Direct_Unowned:
  case ParameterConvention::Direct_Guaranteed:
    return type;
  // Capture indirect parameters if the closure is not [onstack]. [onstack]
  // closures don't take ownership of their arguments so we just capture the
  // address.
  case ParameterConvention::Indirect_In:
  case ParameterConvention::Indirect_In_Constant:
  case ParameterConvention::Indirect_In_Guaranteed:
    if (isNoEscape)
      return CanInOutType::get(type);
    else
      return type;

  // Capture inout parameters by pointer.
  case ParameterConvention::Indirect_Inout:
  case ParameterConvention::Indirect_InoutAliasable:
    return CanInOutType::get(type);
  }
  llvm_unreachable("unhandled convention");
}

static bool isABIIgnoredParameterWithoutStorage(IRGenModule &IGM,
                                                IRGenFunction &IGF,
                                                CanSILFunctionType substType,
                                                unsigned paramIdx) {
  auto param = substType->getParameters()[paramIdx];
  if (param.isFormalIndirect())
    return false;

  SILType argType = IGM.silConv.getSILType(
      param, substType, IGM.getMaximalTypeExpansionContext());
  auto &ti = IGF.getTypeInfoForLowered(argType.getASTType());
  // Empty values don't matter.
  return ti.getSchema().empty();
}

/// Find the parameter index for the one (assuming there was only one) partially
/// applied argument ignoring empty types that are not passed as part of the
/// ABI.
static unsigned findSinglePartiallyAppliedParameterIndexIgnoringEmptyTypes(
    IRGenFunction &IGF, CanSILFunctionType substType,
    CanSILFunctionType outType) {
  auto substParameters = substType->getParameters();
  auto outParameters = outType->getParameters();
  unsigned firstNonEmpty = -1U;
  for (unsigned paramIdx = outParameters.size() ; paramIdx != substParameters.size(); ++paramIdx) {
    bool isEmpty =
        isABIIgnoredParameterWithoutStorage(IGF.IGM, IGF, substType, paramIdx);
    assert((isEmpty || firstNonEmpty == -1U) && "Expect at most one partially "
                                                "applied that is passed as an "
                                                "ABI argument");
    if (!isEmpty)
      firstNonEmpty = paramIdx;
  }
  assert(firstNonEmpty != -1U);
  return firstNonEmpty;
}

namespace {
class PartialApplicationForwarderEmission {
protected:
  IRGenModule &IGM;
  IRGenFunction &subIGF;
  llvm::Function *fwd;
  const Optional<FunctionPointer> &staticFnPtr;
  bool calleeHasContext;
  const Signature &origSig;
  CanSILFunctionType origType;
  CanSILFunctionType substType;
  CanSILFunctionType outType;
  SubstitutionMap subs;
  HeapLayout const *layout;
  const ArrayRef<ParameterConvention> conventions;
  SILFunctionConventions origConv;
  SILFunctionConventions outConv;
  Explosion origParams;

  // Create a new explosion for potentially reabstracted parameters.
  Explosion args;
  Address resultValueAddr;

  PartialApplicationForwarderEmission(
      IRGenModule &IGM, IRGenFunction &subIGF, llvm::Function *fwd,
      const Optional<FunctionPointer> &staticFnPtr, bool calleeHasContext,
      const Signature &origSig, CanSILFunctionType origType,
      CanSILFunctionType substType, CanSILFunctionType outType,
      SubstitutionMap subs, HeapLayout const *layout,
      ArrayRef<ParameterConvention> conventions)
      : IGM(IGM), subIGF(subIGF), fwd(fwd), staticFnPtr(staticFnPtr),
        calleeHasContext(calleeHasContext), origSig(origSig),
        origType(origType), substType(substType), outType(outType), subs(subs),
        conventions(conventions), origConv(origType, IGM.getSILModule()),
        outConv(outType, IGM.getSILModule()),
        origParams(subIGF.collectParameters()) {}

public:
  virtual void begin(){};

  virtual void gatherArgumentsFromApply() = 0;

  virtual void mapAsyncParameters(FunctionPointer fnPtr) {}
  virtual void recordAsyncParametersInsertionPoint(){};

  void gatherArgumentsFromApply(bool isAsync) {
    // Lower the forwarded arguments in the original function's generic context.
    GenericContextScope scope(IGM, origType->getInvocationGenericSignature());

    SILFunctionConventions origConv(origType, IGM.getSILModule());
    auto &outResultTI = IGM.getTypeInfo(
        outConv.getSILResultType(IGM.getMaximalTypeExpansionContext()));
    auto &nativeResultSchema = outResultTI.nativeReturnValueSchema(IGM);
    auto &origResultTI = IGM.getTypeInfo(
        origConv.getSILResultType(IGM.getMaximalTypeExpansionContext()));
    auto &origNativeSchema = origResultTI.nativeReturnValueSchema(IGM);

    // Forward the indirect return values. We might have to reabstract the
    // return value.
    bool useSRet = !isAsync;
    if (nativeResultSchema.requiresIndirect()) {
      assert(origNativeSchema.requiresIndirect());
      auto resultAddr = origParams.claimNext();
      resultAddr = subIGF.Builder.CreateBitCast(
          resultAddr, IGM.getStoragePointerType(origConv.getSILResultType(
                          IGM.getMaximalTypeExpansionContext())));
      args.add(resultAddr);
      useSRet = false;
    } else if (origNativeSchema.requiresIndirect()) {
      assert(!nativeResultSchema.requiresIndirect());
      auto stackAddr = outResultTI.allocateStack(
          subIGF,
          outConv.getSILResultType(IGM.getMaximalTypeExpansionContext()),
          "return.temp");
      resultValueAddr = stackAddr.getAddress();
      auto resultAddr = subIGF.Builder.CreateElementBitCast(
          resultValueAddr, IGM.getStorageType(origConv.getSILResultType(
                               IGM.getMaximalTypeExpansionContext())));
      args.add(resultAddr.getAddress());
      useSRet = false;
    } else if (!origNativeSchema.empty()) {
      useSRet = false;
    }
    useSRet = useSRet && origConv.getNumIndirectSILResults() == 1;
    for (auto resultType : origConv.getIndirectSILResultTypes(
             IGM.getMaximalTypeExpansionContext())) {
      auto addr = origParams.claimNext();
      addr = subIGF.Builder.CreateBitCast(
          addr, IGM.getStoragePointerType(resultType));
      auto useOpaque =
          useSRet && !isa<FixedTypeInfo>(IGM.getTypeInfo(resultType));
      if (useOpaque)
        addr = subIGF.Builder.CreateBitCast(addr, IGM.OpaquePtrTy);
      args.add(addr);
      useSRet = false;
    }

    if (isAsync)
      recordAsyncParametersInsertionPoint();

    // Reemit the parameters as unsubstituted.
    for (unsigned i = 0; i < outType->getParameters().size(); ++i) {
      auto origParamInfo = origType->getParameters()[i];
      auto &ti = IGM.getTypeInfoForLowered(origParamInfo.getArgumentType(
          IGM.getSILModule(), origType, IGM.getMaximalTypeExpansionContext()));
      auto schema = ti.getSchema();

      auto origParamSILType = IGM.silConv.getSILType(
          origParamInfo, origType, IGM.getMaximalTypeExpansionContext());
      // Forward the address of indirect value params.
      auto &nativeSchemaOrigParam = ti.nativeParameterValueSchema(IGM);
      bool isIndirectParam = origConv.isSILIndirect(origParamInfo);
      if (!isIndirectParam && nativeSchemaOrigParam.requiresIndirect()) {
        auto addr = origParams.claimNext();
        if (addr->getType() != ti.getStorageType()->getPointerTo())
          addr = subIGF.Builder.CreateBitCast(addr,
                                           ti.getStorageType()->getPointerTo());
        args.add(addr);
        continue;
      }

      auto outTypeParamInfo = outType->getParameters()[i];
      // Indirect parameters need no mapping through the native calling
      // convention.
      if (isIndirectParam) {
        emitApplyArgument(subIGF,
                          origType,
                          origParamInfo,
                          outType,
                          outTypeParamInfo,
                          origParams, args);
        continue;
      }

      // Map from the native calling convention into the explosion schema.
      auto outTypeParamSILType = IGM.silConv.getSILType(
          origParamInfo, origType, IGM.getMaximalTypeExpansionContext());
      auto &nativeSchemaOutTypeParam =
          IGM.getTypeInfo(outTypeParamSILType).nativeParameterValueSchema(IGM);
      Explosion nativeParam;
      origParams.transferInto(nativeParam, nativeSchemaOutTypeParam.size());

      bindPolymorphicParameter(subIGF, origType, substType, nativeParam, i);

      Explosion nonNativeParam = nativeSchemaOutTypeParam.mapFromNative(
          subIGF.IGM, subIGF, nativeParam, outTypeParamSILType);
      assert(nativeParam.empty());

      // Emit unsubstituted argument for call.
      Explosion nonNativeApplyArg;
      emitApplyArgument(subIGF,
                        origType, origParamInfo,
                        outType, outTypeParamInfo,
                        nonNativeParam,
                        nonNativeApplyArg);
      assert(nonNativeParam.empty());
      // Map back from the explosion scheme to the native calling convention for
      // the call.
      Explosion nativeApplyArg = nativeSchemaOrigParam.mapIntoNative(
          subIGF.IGM, subIGF, nonNativeApplyArg, origParamSILType, false);
      assert(nonNativeApplyArg.empty());
      nativeApplyArg.transferInto(args, nativeApplyArg.size());
    }
  }

  unsigned getCurrentArgumentIndex() { return args.size(); }

  bool transformArgumentToNative(SILParameterInfo origParamInfo, Explosion &in,
                                 Explosion &out) {
    return addNativeArgument(subIGF, in, origType, origParamInfo, out, false);
  }
  void addArgument(Explosion &explosion) {
    args.add(explosion.claimAll());
  }
  void addArgument(llvm::Value *argValue) { args.add(argValue); }
  void addArgument(Explosion &explosion, unsigned index) {
    addArgument(explosion);
  }
  void addArgument(llvm::Value *argValue, unsigned index) {
    addArgument(argValue);
  }

  SILParameterInfo getParameterInfo(unsigned index) {
    return substType->getParameters()[index];
  }

  llvm::Value *getContext() { return origParams.claimNext(); }

  virtual llvm::Value *getDynamicFunctionPointer() = 0;
  virtual llvm::Value *getDynamicFunctionContext() = 0;
  virtual void addDynamicFunctionContext(Explosion &explosion) = 0;
  virtual void addDynamicFunctionPointer(Explosion &explosion) = 0;

  void addSelf(Explosion &explosion) { addArgument(explosion); }
  void addWitnessSelfMetadata(llvm::Value *value) {
    addArgument(value);
  }
  void addWitnessSelfWitnessTable(llvm::Value *value) {
    addArgument(value);
  }
  virtual void forwardErrorResult() = 0;
  bool originalParametersConsumed() { return origParams.empty(); }
  void addPolymorphicArguments(Explosion polyArgs) {
    polyArgs.transferInto(args, polyArgs.size());
  }
  virtual llvm::CallInst *createCall(FunctionPointer &fnPtr) = 0;
  virtual void createReturn(llvm::CallInst *call) = 0;
  virtual void end(){};
  virtual ~PartialApplicationForwarderEmission() {}
};
class SyncPartialApplicationForwarderEmission
    : public PartialApplicationForwarderEmission {
  using super = PartialApplicationForwarderEmission;

public:
  SyncPartialApplicationForwarderEmission(
      IRGenModule &IGM, IRGenFunction &subIGF, llvm::Function *fwd,
      const Optional<FunctionPointer> &staticFnPtr, bool calleeHasContext,
      const Signature &origSig, CanSILFunctionType origType,
      CanSILFunctionType substType, CanSILFunctionType outType,
      SubstitutionMap subs, HeapLayout const *layout,
      ArrayRef<ParameterConvention> conventions)
      : PartialApplicationForwarderEmission(
            IGM, subIGF, fwd, staticFnPtr, calleeHasContext, origSig, origType,
            substType, outType, subs, layout, conventions) {}

  void begin() override { super::begin(); }
  void gatherArgumentsFromApply() override {
    super::gatherArgumentsFromApply(false);
  }
  llvm::Value *getDynamicFunctionPointer() override { return args.takeLast(); }
  llvm::Value *getDynamicFunctionContext() override { return args.takeLast(); }
  void addDynamicFunctionContext(Explosion &explosion) override {
    addArgument(explosion);
  }
  void addDynamicFunctionPointer(Explosion &explosion) override {
    addArgument(explosion);
  }
  void forwardErrorResult() override {
    llvm::Value *errorResultPtr = origParams.claimNext();
    args.add(errorResultPtr);
  }
  llvm::CallInst *createCall(FunctionPointer &fnPtr) override {
    return subIGF.Builder.CreateCall(fnPtr, args.claimAll());
  }
  void createReturn(llvm::CallInst *call) override {
    // Reabstract the result value as substituted.
    SILFunctionConventions origConv(origType, IGM.getSILModule());
    auto &outResultTI = IGM.getTypeInfo(
        outConv.getSILResultType(IGM.getMaximalTypeExpansionContext()));
    auto &nativeResultSchema = outResultTI.nativeReturnValueSchema(IGM);
    if (call->getType()->isVoidTy()) {
      if (!resultValueAddr.isValid())
        subIGF.Builder.CreateRetVoid();
      else {
        // Okay, we have called a function that expects an indirect return type
        // but the partially applied return type is direct.
        assert(!nativeResultSchema.requiresIndirect());
        Explosion loadedResult;
        cast<LoadableTypeInfo>(outResultTI)
            .loadAsTake(subIGF, resultValueAddr, loadedResult);
        Explosion nativeResult = nativeResultSchema.mapIntoNative(
            IGM, subIGF, loadedResult,
            outConv.getSILResultType(IGM.getMaximalTypeExpansionContext()),
            false);
        outResultTI.deallocateStack(
            subIGF, resultValueAddr,
            outConv.getSILResultType(IGM.getMaximalTypeExpansionContext()));
        if (nativeResult.size() == 1)
          subIGF.Builder.CreateRet(nativeResult.claimNext());
        else {
          llvm::Value *nativeAgg =
              llvm::UndefValue::get(nativeResultSchema.getExpandedType(IGM));
          for (unsigned i = 0, e = nativeResult.size(); i != e; ++i) {
            auto *elt = nativeResult.claimNext();
            nativeAgg = subIGF.Builder.CreateInsertValue(nativeAgg, elt, i);
          }
          subIGF.Builder.CreateRet(nativeAgg);
        }
      }
    } else {
      llvm::Value *callResult = call;
      // If the result type is dependent on a type parameter we might have to
      // cast to the result type - it could be substituted.
      if (origConv.getSILResultType(IGM.getMaximalTypeExpansionContext())
              .hasTypeParameter()) {
        auto ResType = fwd->getReturnType();
        if (ResType != callResult->getType())
          callResult =
              subIGF.coerceValue(callResult, ResType, subIGF.IGM.DataLayout);
      }
      subIGF.Builder.CreateRet(callResult);
    }
  }
  void end() override { super::end(); }
};
class AsyncPartialApplicationForwarderEmission
    : public PartialApplicationForwarderEmission {
  using super = PartialApplicationForwarderEmission;
  AsyncContextLayout layout;
  llvm::Value *calleeFunction;
  llvm::Value *currentResumeFn;
  Size contextSize;
  Address context;
  Address calleeContextBuffer;
  unsigned currentArgumentIndex;
  struct Self {
    enum class Kind {
      Method,
      WitnessMethod,
    };
    Kind kind;
    llvm::Value *value;
  };
  Optional<Self> self = llvm::None;
  unsigned asyncParametersInsertionIndex = 0;

  void saveValue(ElementLayout layout, Explosion &explosion) {
    Address addr = layout.project(subIGF, context, /*offsets*/ llvm::None);
    auto &ti = cast<LoadableTypeInfo>(layout.getType());
    ti.initialize(subIGF, explosion, addr, /*isOutlined*/ false);
  }

public:
  AsyncPartialApplicationForwarderEmission(
      IRGenModule &IGM, IRGenFunction &subIGF, llvm::Function *fwd,
      const Optional<FunctionPointer> &staticFnPtr, bool calleeHasContext,
      const Signature &origSig, CanSILFunctionType origType,
      CanSILFunctionType substType, CanSILFunctionType outType,
      SubstitutionMap subs, HeapLayout const *layout,
      ArrayRef<ParameterConvention> conventions)
      : PartialApplicationForwarderEmission(
            IGM, subIGF, fwd, staticFnPtr, calleeHasContext, origSig, origType,
            substType, outType, subs, layout, conventions),
        layout(getAsyncContextLayout(
            subIGF.IGM, origType, substType, subs)),
        currentArgumentIndex(outType->getNumParameters()) {}

  void begin() override { super::begin(); }

  void recordAsyncParametersInsertionPoint() override {
    // Ignore the original context.
    (void)origParams.claimNext();

    asyncParametersInsertionIndex = args.size();
  }
  void mapAsyncParameters(FunctionPointer fnPtr) override {
    llvm::Value *dynamicContextSize32;
    std::tie(calleeFunction, dynamicContextSize32) = getAsyncFunctionAndSize(
        subIGF, origType->getRepresentation(), fnPtr, nullptr,
        std::make_pair(true, true));
    auto *dynamicContextSize =
        subIGF.Builder.CreateZExt(dynamicContextSize32, subIGF.IGM.SizeTy);
    calleeContextBuffer =
        emitAllocAsyncContext(subIGF, dynamicContextSize);
    context = layout.emitCastTo(subIGF, calleeContextBuffer.getAddress());
    auto calleeContext =
        layout.emitCastTo(subIGF, calleeContextBuffer.getAddress());
    args.insert(asyncParametersInsertionIndex,
                subIGF.Builder.CreateBitOrPointerCast(
                    calleeContextBuffer.getAddress(), IGM.SwiftContextPtrTy));

    // Set caller info into the context.
    { // caller context
      Explosion explosion;
      auto fieldLayout = layout.getParentLayout();
      auto *context = subIGF.getAsyncContext();
      if (auto schema =
              subIGF.IGM.getOptions().PointerAuth.AsyncContextParent) {
        Address fieldAddr =
            fieldLayout.project(subIGF, calleeContext, /*offsets*/ llvm::None);
        auto authInfo = PointerAuthInfo::emit(
            subIGF, schema, fieldAddr.getAddress(), PointerAuthEntity());
        context = emitPointerAuthSign(subIGF, context, authInfo);
      }
      explosion.add(context);
      saveValue(fieldLayout, explosion);
    }
    { // Return to caller function.
      auto fieldLayout = layout.getResumeParentLayout();
      currentResumeFn = subIGF.Builder.CreateIntrinsicCall(
          llvm::Intrinsic::coro_async_resume, {});
      auto fnVal = currentResumeFn;
      // Sign the pointer.
      if (auto schema = subIGF.IGM.getOptions().PointerAuth.AsyncContextResume) {
        Address fieldAddr =
            fieldLayout.project(subIGF, calleeContext, /*offsets*/ llvm::None);
        auto authInfo = PointerAuthInfo::emit(
            subIGF, schema, fieldAddr.getAddress(), PointerAuthEntity());
        fnVal = emitPointerAuthSign(subIGF, fnVal, authInfo);
      }
      fnVal = subIGF.Builder.CreateBitCast(
          fnVal, subIGF.IGM.TaskContinuationFunctionPtrTy);
      Explosion explosion;
      explosion.add(fnVal);
      saveValue(fieldLayout, explosion);
    }
  }
  void gatherArgumentsFromApply() override {
    super::gatherArgumentsFromApply(true);
  }
  llvm::Value *getDynamicFunctionPointer() override { return args.takeLast(); }
  llvm::Value *getDynamicFunctionContext() override {
    return args.takeLast();
  }
  void addDynamicFunctionContext(Explosion &explosion) override {
    addArgument(explosion);
  }
  void addDynamicFunctionPointer(Explosion &explosion) override {
    addArgument(explosion);
  }

  void forwardErrorResult() override {
    // Nothing to do here.  The error result pointer is already in the
    // appropriate position.
  }
  llvm::CallInst *createCall(FunctionPointer &fnPtr) override {
    PointerAuthInfo newAuthInfo =
        fnPtr.getAuthInfo().getCorrespondingCodeAuthInfo();
    auto newFnPtr = FunctionPointer::createSigned(
        FunctionPointer::Kind::Function, fnPtr.getPointer(subIGF), newAuthInfo,
        Signature::forAsyncAwait(subIGF.IGM, origType,
                                 FunctionPointerKind::defaultAsync()));
    auto &Builder = subIGF.Builder;

    auto argValues = args.claimAll();

    // Setup the suspend point.
    SmallVector<llvm::Value *, 8> arguments;
    auto signature = newFnPtr.getSignature();
    auto asyncContextIndex = signature.getAsyncContextIndex();
    auto paramAttributeFlags =
        asyncContextIndex |
        (signature.getAsyncResumeFunctionSwiftSelfIndex() << 8);
    // Index of swiftasync context | ((index of swiftself) << 8).
    arguments.push_back(
        IGM.getInt32(paramAttributeFlags));
    arguments.push_back(currentResumeFn);
    auto resumeProjFn = subIGF.getOrCreateResumePrjFn();
    arguments.push_back(
        Builder.CreateBitOrPointerCast(resumeProjFn, IGM.Int8PtrTy));
    auto dispatchFn = subIGF.createAsyncDispatchFn(
        getFunctionPointerForDispatchCall(IGM, newFnPtr), argValues);
    arguments.push_back(
        Builder.CreateBitOrPointerCast(dispatchFn, IGM.Int8PtrTy));
    arguments.push_back(
        Builder.CreateBitOrPointerCast(newFnPtr.getRawPointer(), IGM.Int8PtrTy));
    if (auto authInfo = newFnPtr.getAuthInfo()) {
      arguments.push_back(newFnPtr.getAuthInfo().getDiscriminator());
    }
    for (auto arg : argValues)
      arguments.push_back(arg);
    auto resultTy =
        cast<llvm::StructType>(signature.getType()->getReturnType());
    return subIGF.emitSuspendAsyncCall(asyncContextIndex, resultTy, arguments);
  }
  void createReturn(llvm::CallInst *call) override {
    emitDeallocAsyncContext(subIGF, calleeContextBuffer);
    forwardAsyncCallResult(subIGF, origType, layout, call);
  }
  void end() override {
    assert(context.isValid());
    super::end();
  }
};
std::unique_ptr<PartialApplicationForwarderEmission>
getPartialApplicationForwarderEmission(
    IRGenModule &IGM, IRGenFunction &subIGF, llvm::Function *fwd,
    const Optional<FunctionPointer> &staticFnPtr, bool calleeHasContext,
    const Signature &origSig, CanSILFunctionType origType,
    CanSILFunctionType substType, CanSILFunctionType outType,
    SubstitutionMap subs, HeapLayout const *layout,
    ArrayRef<ParameterConvention> conventions) {
  if (origType->isAsync()) {
    return std::make_unique<AsyncPartialApplicationForwarderEmission>(
        IGM, subIGF, fwd, staticFnPtr, calleeHasContext, origSig, origType,
        substType, outType, subs, layout, conventions);
  } else {
    return std::make_unique<SyncPartialApplicationForwarderEmission>(
        IGM, subIGF, fwd, staticFnPtr, calleeHasContext, origSig, origType,
        substType, outType, subs, layout, conventions);
  }
}

} // end anonymous namespace

/// Emit the forwarding stub function for a partial application.
///
/// If 'layout' is null, there is a single captured value of
/// Swift-refcountable type that is being used directly as the
/// context object.
static llvm::Value *emitPartialApplicationForwarder(IRGenModule &IGM,
                                   const Optional<FunctionPointer> &staticFnPtr,
                                   bool calleeHasContext,
                                   const Signature &origSig,
                                   CanSILFunctionType origType,
                                   CanSILFunctionType substType,
                                   CanSILFunctionType outType,
                                   SubstitutionMap subs,
                                   HeapLayout const *layout,
                                   ArrayRef<ParameterConvention> conventions) {
  auto outSig = IGM.getSignature(outType);
  llvm::AttributeList outAttrs = outSig.getAttributes();
  llvm::FunctionType *fwdTy = outSig.getType();
  SILFunctionConventions outConv(outType, IGM.getSILModule());
  Optional<AsyncContextLayout> asyncLayout;

  StringRef FnName;
  if (staticFnPtr)
    FnName = staticFnPtr->getName(IGM);

  IRGenMangler Mangler;
  std::string thunkName = Mangler.manglePartialApplyForwarder(FnName);

  // FIXME: Maybe cache the thunk by function and closure types?.
  llvm::Function *fwd =
      llvm::Function::Create(fwdTy, llvm::Function::InternalLinkage,
                             llvm::StringRef(thunkName), &IGM.Module);
  llvm::Value *asyncFunctionPtr = nullptr;
  fwd->setCallingConv(outSig.getCallingConv());

  fwd->setAttributes(outAttrs);
  // Merge initial attributes with outAttrs.
  llvm::AttrBuilder b(IGM.getLLVMContext());
  IGM.constructInitialFnAttributes(b);
  fwd->addFnAttrs(b);

  IRGenFunction subIGF(IGM, fwd);
  if (origType->isAsync()) {
    auto fpKind = FunctionPointerKind::defaultAsync();
    auto asyncContextIdx =
        Signature::forAsyncEntry(IGM, outType, fpKind)
            .getAsyncContextIndex();
    asyncLayout.emplace(irgen::getAsyncContextLayout(
        IGM, origType, substType, subs));

    //auto *calleeAFP = staticFnPtr->getDirectPointer();
    LinkEntity entity = LinkEntity::forPartialApplyForwarder(fwd);
    assert(!asyncFunctionPtr &&
           "already had an async function pointer to the forwarder?!");
    emitAsyncFunctionEntry(subIGF, *asyncLayout, entity, asyncContextIdx);
    asyncFunctionPtr =
        emitAsyncFunctionPointer(IGM, fwd, entity, asyncLayout->getSize());
    // TODO: if calleeAFP is definition:
#if 0
    subIGF.Builder.CreateIntrinsicCall(
        llvm::Intrinsic::coro_async_size_replace,
        {subIGF.Builder.CreateBitCast(asyncFunctionPtr, IGM.Int8PtrTy),
         subIGF.Builder.CreateBitCast(calleeAFP, IGM.Int8PtrTy)});
#endif
  }
  if (IGM.DebugInfo)
    IGM.DebugInfo->emitArtificialFunction(subIGF, fwd);

  auto emission = getPartialApplicationForwarderEmission(
      IGM, subIGF, fwd, staticFnPtr, calleeHasContext, origSig, origType,
      substType, outType, subs, layout, conventions);
  emission->begin();
  emission->gatherArgumentsFromApply();

  struct AddressToDeallocate {
    SILType Type;
    const TypeInfo &TI;
    StackAddress Addr;
  };
  SmallVector<AddressToDeallocate, 4> addressesToDeallocate;

  bool dependsOnContextLifetime = false;
  bool consumesContext;
  bool needsAllocas = false;
  
  switch (outType->getCalleeConvention()) {
  case ParameterConvention::Direct_Owned:
    consumesContext = true;
    break;
  case ParameterConvention::Direct_Unowned:
  case ParameterConvention::Direct_Guaranteed:
    consumesContext = false;
    break;
  case ParameterConvention::Indirect_Inout:
  case ParameterConvention::Indirect_InoutAliasable:
  case ParameterConvention::Indirect_In:
  case ParameterConvention::Indirect_In_Constant:
  case ParameterConvention::Indirect_In_Guaranteed:
    llvm_unreachable("indirect callables not supported");
  }

  // Lower the captured arguments in the original function's generic context.
  GenericContextScope scope(IGM, origType->getInvocationGenericSignature());

  // This is where the context parameter appears.
  llvm::Value *rawData = nullptr;
  Address data;
  unsigned nextCapturedField = 0;
  if (!layout) {
    rawData = emission->getContext();
  } else if (!layout->isKnownEmpty()) {
    rawData = emission->getContext();
    data = layout->emitCastTo(subIGF, rawData);

    // Restore type metadata bindings, if we have them.
    if (layout->hasBindings()) {
      auto bindingLayout = layout->getElement(nextCapturedField++);
      // The bindings should be fixed-layout inside the object, so we can
      // pass None here. If they weren't, we'd have a chicken-egg problem.
      auto bindingsAddr = bindingLayout.project(subIGF, data, /*offsets*/ None);
      layout->getBindings().restore(subIGF, bindingsAddr,
                                    MetadataState::Complete);
    }

  // There's still a placeholder to claim if the target type is thick
  // or there's an error result.
  } else if (outType->getRepresentation()==SILFunctionTypeRepresentation::Thick
             || outType->hasErrorResult()) {
    llvm::Value *contextPtr = emission->getContext(); (void)contextPtr;
    assert(contextPtr->getType() == IGM.RefCountedPtrTy);
  }

  Explosion polyArgs;

  // Emit the polymorphic arguments.
  assert((subs.hasAnySubstitutableParams()
            == hasPolymorphicParameters(origType) ||
         (!subs.hasAnySubstitutableParams() && origType->getRepresentation() ==
             SILFunctionTypeRepresentation::WitnessMethod))
         && "should have substitutions iff original function is generic");
  WitnessMetadata witnessMetadata;

  // If we have a layout we might have to bind polymorphic arguments from the
  // captured arguments which we will do later. Otherwise, we have to
  // potentially bind polymorphic arguments from the context if it was a
  // partially applied argument.
  bool hasPolymorphicParams =
      hasPolymorphicParameters(origType) &&
      (!staticFnPtr || !staticFnPtr->shouldSuppressPolymorphicArguments());
  if (!layout && hasPolymorphicParams) {
    assert(conventions.size() == 1);
    // We could have either partially applied an argument from the function
    // signature or otherwise we could have a closure context to forward. We only
    // care for the former for the purpose of reconstructing polymorphic
    // parameters from regular arguments.
    if (!calleeHasContext) {
      unsigned paramI =
          findSinglePartiallyAppliedParameterIndexIgnoringEmptyTypes(
              subIGF, substType, outType);
      auto paramInfo = substType->getParameters()[paramI];
      auto &ti = IGM.getTypeInfoForLowered(paramInfo.getArgumentType(
          IGM.getSILModule(), substType, IGM.getMaximalTypeExpansionContext()));
      Explosion param;
      auto ref = rawData;
      // We can get a '{ swift.refcounted* }' type for AnyObject on linux.
      if (!ti.getStorageType()->isPointerTy() &&
          ti.isSingleSwiftRetainablePointer(ResilienceExpansion::Maximal))
        ref = subIGF.coerceValue(rawData, ti.getStorageType(),
                                 subIGF.IGM.DataLayout);
      else
        ref = subIGF.Builder.CreateBitCast(rawData, ti.getStorageType());
      param.add(ref);
      bindPolymorphicParameter(subIGF, origType, substType, param, paramI);
      (void)param.claimAll();
    }

    emitPolymorphicArguments(subIGF, origType, subs,
                             &witnessMetadata, polyArgs);
  }

  auto haveContextArgument =
      calleeHasContext || hasSelfContextParameter(origType);

  // Witness method calls expect self, followed by the self type followed by,
  // the witness table at the end of the parameter list. But polymorphic
  // arguments come before this.
  bool isWitnessMethodCallee = origType->getRepresentation() ==
      SILFunctionTypeRepresentation::WitnessMethod;
  bool isMethodCallee =
      origType->getRepresentation() == SILFunctionTypeRepresentation::Method;
  Explosion witnessMethodSelfValue;

  llvm::Value *lastCapturedFieldPtr = nullptr;

  // If there's a data pointer required, but it's a swift-retainable
  // value being passed as the context, just forward it down.
  if (!layout) {
    assert(conventions.size() == 1);

    // We need to retain the parameter if:
    //   - we received at +0 (either) and are passing as owned
    //   - we received as unowned and are passing as guaranteed
    auto argConvention = conventions[nextCapturedField++];
    switch (argConvention) {
    case ParameterConvention::Indirect_In:
    case ParameterConvention::Indirect_In_Constant:
    case ParameterConvention::Direct_Owned:
      if (!consumesContext) subIGF.emitNativeStrongRetain(rawData, subIGF.getDefaultAtomicity());
      break;

    case ParameterConvention::Indirect_In_Guaranteed:
    case ParameterConvention::Direct_Guaranteed:
      dependsOnContextLifetime = true;
      if (outType->getCalleeConvention() ==
            ParameterConvention::Direct_Unowned) {
        subIGF.emitNativeStrongRetain(rawData, subIGF.getDefaultAtomicity());
        consumesContext = true;
      }
      break;

    case ParameterConvention::Direct_Unowned:
      // Make sure we release later if we received at +1.
      if (consumesContext)
        dependsOnContextLifetime = true;
      break;

    case ParameterConvention::Indirect_Inout:
    case ParameterConvention::Indirect_InoutAliasable:
      llvm_unreachable("should never happen!");
    }

    // FIXME: The naming and documentation here isn't ideal. This
    // parameter is always present which is evident since we always
    // grab a type to cast to, but sometimes after the polymorphic
    // arguments. This is just following the lead of existing (and not
    // terribly easy to follow) code.

    // If there is a context argument, it comes after the polymorphic
    // arguments.
    auto argIndex = emission->getCurrentArgumentIndex();
    if (haveContextArgument)
      argIndex += polyArgs.size();
    if (origType->isAsync())
      argIndex += 1;

    llvm::Type *expectedArgTy = origSig.getType()->getParamType(argIndex);

    llvm::Value *argValue;
    if (isIndirectFormalParameter(argConvention)) {
      // We can use rawData's type for the alloca because it is a swift
      // retainable value. Defensively, give it that type. We can't use the
      // expectedArgType because it might be a generic parameter and therefore
      // have opaque storage.
      auto RetainableValue = rawData;
      if (RetainableValue->getType() != subIGF.IGM.RefCountedPtrTy)
        RetainableValue = subIGF.Builder.CreateBitCast(
            RetainableValue, subIGF.IGM.RefCountedPtrTy);
      needsAllocas = true;
      auto temporary = subIGF.createAlloca(RetainableValue->getType(),
                                           subIGF.IGM.getPointerAlignment(),
                                           "partial-apply.context");
      subIGF.Builder.CreateStore(RetainableValue, temporary);
      argValue = temporary.getAddress();
      argValue = subIGF.Builder.CreateBitCast(argValue, expectedArgTy);
    } else {
      argValue = subIGF.Builder.CreateBitCast(rawData, expectedArgTy);
    }
    emission->addArgument(argValue);

  // If there's a data pointer required, grab it and load out the
  // extra, previously-curried parameters.
  } else {
    unsigned origParamI = outType->getParameters().size();
    unsigned extraFieldIndex = 0;
    assert(layout->getElements().size() == conventions.size()
           && "conventions don't match context layout");

    // Calculate non-fixed field offsets.
    HeapNonFixedOffsets offsets(subIGF, *layout);

    // Perform the loads.
    for (unsigned n = layout->getElements().size();
         nextCapturedField < n;
         ++nextCapturedField) {
      auto &fieldLayout = layout->getElement(nextCapturedField);
      auto &fieldTy = layout->getElementTypes()[nextCapturedField];
      auto fieldConvention = conventions[nextCapturedField];
      Address fieldAddr = fieldLayout.project(subIGF, data, offsets);
      auto &fieldTI = fieldLayout.getType();
      lastCapturedFieldPtr = fieldAddr.getAddress();
      
      Explosion param;
      switch (fieldConvention) {
      case ParameterConvention::Indirect_In:
      case ParameterConvention::Indirect_In_Constant: {

        auto initStackCopy = [&addressesToDeallocate, &needsAllocas, &param,
                              &subIGF](const TypeInfo &fieldTI, SILType fieldTy,
                                       Address fieldAddr) {
          // The +1 argument is passed indirectly, so we need to copy into a
          // temporary.
          needsAllocas = true;
          auto stackAddr = fieldTI.allocateStack(subIGF, fieldTy, "arg.temp");
          auto addressPointer = stackAddr.getAddress().getAddress();
          fieldTI.initializeWithCopy(subIGF, stackAddr.getAddress(), fieldAddr,
                                     fieldTy, false);
          param.add(addressPointer);

          // Remember to deallocate later.
          addressesToDeallocate.push_back(
              AddressToDeallocate{fieldTy, fieldTI, stackAddr});
        };

        if (outType->isNoEscape()) {
          // If the closure is [onstack] it only captured the address of the
          // value. Load that address from the context.
          Explosion addressExplosion;
          cast<LoadableTypeInfo>(fieldTI).loadAsCopy(subIGF, fieldAddr,
                                                     addressExplosion);
          assert(fieldTy.isAddress());
          auto newFieldTy = fieldTy.getObjectType();
          auto &newFieldTI =
              subIGF.getTypeInfoForLowered(newFieldTy.getASTType());
          fieldAddr =
              newFieldTI.getAddressForPointer(addressExplosion.claimNext());
          initStackCopy(newFieldTI, newFieldTy, fieldAddr);
        } else {
          initStackCopy(fieldTI, fieldTy, fieldAddr);
        }
        break;
      }
      case ParameterConvention::Indirect_In_Guaranteed:
        if (outType->isNoEscape()) {
          cast<LoadableTypeInfo>(fieldTI).loadAsCopy(subIGF, fieldAddr, param);
        } else {
          // The argument is +0, so we can use the address of the param in
          // the context directly.
          param.add(fieldAddr.getAddress());
          dependsOnContextLifetime = true;
        }
        break;
      case ParameterConvention::Indirect_Inout:
      case ParameterConvention::Indirect_InoutAliasable:
        // Load the address of the inout parameter.
        cast<LoadableTypeInfo>(fieldTI).loadAsCopy(subIGF, fieldAddr, param);
        break;
      case ParameterConvention::Direct_Guaranteed:
      case ParameterConvention::Direct_Unowned:
        // If the type is nontrivial, keep the context alive since the field
        // depends on the context to not be deallocated.
        if (!fieldTI.isPOD(ResilienceExpansion::Maximal))
          dependsOnContextLifetime = true;

        // Load these parameters directly. We can "take" since the parameter is
        // +0. This can happen since the context will keep the parameter alive.
        cast<LoadableTypeInfo>(fieldTI).loadAsTake(subIGF, fieldAddr, param);
        break;
      case ParameterConvention::Direct_Owned:
        // Copy the value out at +1.
        cast<LoadableTypeInfo>(fieldTI).loadAsCopy(subIGF, fieldAddr, param);
        break;
      }
      
      // Reemit the capture params as unsubstituted.

      // Skip empty parameters.
      while (origParamI < origType->getParameters().size()) {
        if (!isABIIgnoredParameterWithoutStorage(IGM, subIGF, substType,
                                                 origParamI))
          break;
        ++origParamI;
      }

      if (origParamI < origType->getParameters().size()) {
        Explosion origParam;
        auto origParamInfo = origType->getParameters()[origParamI];
        if (hasPolymorphicParams)
          bindPolymorphicParameter(subIGF, origType, substType, param,
                                   origParamI);
        emitApplyArgument(subIGF, origType, origParamInfo, substType,
                          emission->getParameterInfo(origParamI), param,
                          origParam);
        bool isWitnessMethodCalleeSelf = (isWitnessMethodCallee &&
            origParamI + 1 == origType->getParameters().size());
        Explosion arg;
        needsAllocas |= emission->transformArgumentToNative(
            origParamInfo, origParam,
            isWitnessMethodCalleeSelf ? witnessMethodSelfValue : arg);
        if (!isWitnessMethodCalleeSelf) {
          emission->addArgument(arg, origParamI);
        }
        ++origParamI;
      } else {
        switch (extraFieldIndex) {
        case 0:
          emission->addDynamicFunctionContext(param);
          break;
        case 1:
          emission->addDynamicFunctionPointer(param);
          break;
        default:
          llvm_unreachable("unexpected extra field in thick context");
        }
        ++extraFieldIndex;
      }
      
    }
    
    // If the parameters can live independent of the context, release it now
    // so we can tail call. The safety of this assumes that neither this release
    // nor any of the loads can throw.
    if (consumesContext && !dependsOnContextLifetime && rawData) {
      assert(!outType->isNoEscape() && "Trivial context must not be released");
      subIGF.emitNativeStrongRelease(rawData, subIGF.getDefaultAtomicity());
    }

    // Now that we have bound generic parameters from the captured arguments
    // emit the polymorphic arguments.
    if (hasPolymorphicParameters(origType)) {
      emitPolymorphicArguments(subIGF, origType, subs,
                               &witnessMetadata, polyArgs);
    }
  }

  // Derive the callee function pointer.
  auto fnTy = origSig.getType()->getPointerTo();
  FunctionPointer fnPtr = [&]() -> FunctionPointer {
    // If we found a function pointer statically, great.
    if (staticFnPtr) {
      if (staticFnPtr->getPointer(subIGF)->getType() != fnTy) {
        auto fnPtr = staticFnPtr->getPointer(subIGF);
        fnPtr = subIGF.Builder.CreateBitCast(fnPtr, fnTy);
        return FunctionPointer::createUnsigned(origType, fnPtr, origSig);
      }
      return *staticFnPtr;
    }

    // Otherwise, it was the last thing we added to the layout.

    assert(lastCapturedFieldPtr);
    auto authInfo = PointerAuthInfo::emit(
        subIGF,
        origType->isAsync()
            ? IGM.getOptions().PointerAuth.AsyncPartialApplyCapture
            : IGM.getOptions().PointerAuth.PartialApplyCapture,
        lastCapturedFieldPtr, PointerAuthEntity::Special::PartialApplyCapture);

    // The dynamic function pointer is packed "last" into the context,
    // and we pulled it out as an argument.  Just pop it off.
    auto fnPtr = emission->getDynamicFunctionPointer();

    // It comes out of the context as an i8*. Cast to the function type.
    fnPtr = subIGF.Builder.CreateBitCast(fnPtr, fnTy);

    return FunctionPointer::createSigned(
        origType->isAsync() ? FunctionPointer::Kind::AsyncFunctionPointer
                            : FunctionPointer::Kind::Function,
        fnPtr, authInfo, origSig);
  }();

  if (origType->isAsync())
    emission->mapAsyncParameters(fnPtr);

  // Derive the context argument if needed.  This is either:
  //   - the saved context argument, in which case it was the last
  //     thing we added to the layout other than a possible non-static
  //     function pointer (which we already popped off of 'args'); or
  //   - 'self', in which case it was the last formal argument.
  // In either case, it's the last thing in 'args'.
  llvm::Value *fnContext = nullptr;
  if (haveContextArgument)
    fnContext = emission->getDynamicFunctionContext();

  emission->addPolymorphicArguments(std::move(polyArgs));

  // If we have a witness method call, the inner context is the
  // witness table. Metadata for Self is derived inside the partial
  // application thunk and doesn't need to be stored in the outer
  // context.
  if (isWitnessMethodCallee) {
    assert(fnContext->getType() == IGM.Int8PtrTy);
    llvm::Value *wtable = subIGF.Builder.CreateBitCast(
        fnContext, IGM.WitnessTablePtrTy);
    assert(wtable->getType() == IGM.WitnessTablePtrTy);
    witnessMetadata.SelfWitnessTable = wtable;

  // Okay, this is where the callee context goes.
  } else if (fnContext) {
    Explosion explosion;
    explosion.add(fnContext);
    if (isMethodCallee) {
      emission->addSelf(explosion);
    } else {
      emission->addDynamicFunctionContext(explosion);
    }

  // Pass a placeholder for thin function calls.
  } else if (origType->hasErrorResult() && !origType->isAsync()) {
    emission->addArgument(llvm::UndefValue::get(IGM.RefCountedPtrTy));
  }

  // Add the witness methods self argument before the error parameter after the
  // polymorphic arguments.
  if (isWitnessMethodCallee)
    emission->addSelf(witnessMethodSelfValue);

  // Pass down the error result.
  if (origType->hasErrorResult()) {
    emission->forwardErrorResult();
  }

  assert(emission->originalParametersConsumed());

  if (isWitnessMethodCallee) {
    assert(witnessMetadata.SelfMetadata->getType() == IGM.TypeMetadataPtrTy);
    emission->addWitnessSelfMetadata(witnessMetadata.SelfMetadata);
    assert(witnessMetadata.SelfWitnessTable->getType() == IGM.WitnessTablePtrTy);
    emission->addWitnessSelfWitnessTable(witnessMetadata.SelfWitnessTable);
  }

  llvm::CallInst *call = emission->createCall(fnPtr);

  if (!origType->isAsync() && addressesToDeallocate.empty() && !needsAllocas &&
      (!consumesContext || !dependsOnContextLifetime))
    call->setTailCall();

  // Deallocate everything we allocated above.
  // FIXME: exceptions?
  for (auto &entry : addressesToDeallocate) {
    entry.TI.deallocateStack(subIGF, entry.Addr, entry.Type);
  }
  
  // If the parameters depended on the context, consume the context now.
  if (rawData && consumesContext && dependsOnContextLifetime) {
    assert(!outType->isNoEscape() && "Trivial context must not be released");
    subIGF.emitNativeStrongRelease(rawData, subIGF.getDefaultAtomicity());
  }

  emission->createReturn(call);
  emission->end();

  return asyncFunctionPtr ? asyncFunctionPtr : fwd;
}

/// Emit a partial application thunk for a function pointer applied to a partial
/// set of argument values.
Optional<StackAddress> irgen::emitFunctionPartialApplication(
    IRGenFunction &IGF, SILFunction &SILFn, const FunctionPointer &fn,
    llvm::Value *fnContext, Explosion &args, ArrayRef<SILParameterInfo> params,
    SubstitutionMap subs, CanSILFunctionType origType,
    CanSILFunctionType substType, CanSILFunctionType outType, Explosion &out,
    bool isOutlined) {
  // If we have a single Swift-refcounted context value, we can adopt it
  // directly as our closure context without creating a box and thunk.
  enum HasSingleSwiftRefcountedContext { Maybe, Yes, No, Thunkable }
    hasSingleSwiftRefcountedContext = Maybe;
  Optional<ParameterConvention> singleRefcountedConvention;
  Optional<llvm::Type *> singleRefCountedType;

  SmallVector<const TypeInfo *, 4> argTypeInfos;
  SmallVector<SILType, 4> argValTypes;
  SmallVector<ParameterConvention, 4> argConventions;

  // A context's HeapLayout stores all of the partially applied args.
  // A HeapLayout is "fixed" if all of its fields have a fixed layout.
  // Otherwise the HeapLayout is "non-fixed".
  // Only a non-fixed HeapLayout needs TypeMetadata of the non-fixed fields
  // during IRGen of the HeapLayout's destructor function.
  // We should not consider partially applied args as TypeMetadata sources,
  // because they are available only in the caller and the partial application
  // forwarder, but not in the destructor function.
  // It is safe to consider partially applied args as TypeMetadata sources for
  // "fixed" HeapLayout, because they are not accessed during the IRGen of the
  // destructor function.
  bool considerParameterSources = true;
  for (auto param : params) {
    SILType argType = IGF.IGM.silConv.getSILType(
        param, origType, IGF.IGM.getMaximalTypeExpansionContext());
    auto argLoweringTy = getArgumentLoweringType(argType.getASTType(), param,
                                                 outType->isNoEscape());
    auto &ti = IGF.getTypeInfoForLowered(argLoweringTy);

    if (!isa<FixedTypeInfo>(ti)) {
      considerParameterSources = false;
      break;
    }
  }

  // Reserve space for polymorphic bindings.
  auto bindings = NecessaryBindings::forPartialApplyForwarder(
      IGF.IGM, origType, subs, considerParameterSources);

  if (!bindings.empty()) {
    hasSingleSwiftRefcountedContext = No;
    auto bindingsSize = bindings.getBufferSize(IGF.IGM);
    auto &bindingsTI = IGF.IGM.getOpaqueStorageTypeInfo(bindingsSize,
                                                 IGF.IGM.getPointerAlignment());
    argValTypes.push_back(SILType());
    argTypeInfos.push_back(&bindingsTI);
    argConventions.push_back(ParameterConvention::Direct_Unowned);
  }

  // Collect the type infos for the context parameters.
  for (auto param : params) {
    SILType argType = IGF.IGM.silConv.getSILType(
        param, origType, IGF.IGM.getMaximalTypeExpansionContext());

    auto argLoweringTy = getArgumentLoweringType(argType.getASTType(), param,
                                                 outType->isNoEscape());

    auto &ti = IGF.getTypeInfoForLowered(argLoweringTy);

    // Empty values don't matter.
    auto schema = ti.getSchema();
    if (schema.empty() && !param.isFormalIndirect())
      continue;

    argValTypes.push_back(argType);
    argConventions.push_back(param.getConvention());
    argTypeInfos.push_back(&ti);

    // Update the single-swift-refcounted check, unless we already ruled that
    // out.
    if (hasSingleSwiftRefcountedContext == No)
      continue;
    
    
    // Adding nonempty values when we already have a single refcounted pointer
    // means we don't have a single value anymore.
    if (hasSingleSwiftRefcountedContext != Maybe) {
      hasSingleSwiftRefcountedContext = No;
      continue;
    }
      
    if (ti.isSingleSwiftRetainablePointer(ResilienceExpansion::Maximal)) {
      hasSingleSwiftRefcountedContext = Yes;
      singleRefcountedConvention = param.getConvention();
      singleRefCountedType = ti.getStorageType();
    } else {
      hasSingleSwiftRefcountedContext = No;
    }
  }

  // We can't just bitcast if there's an error parameter to forward.
  // This is an unfortunate restriction arising from the fact that a
  // thin throwing function will have the signature:
  //   %result (%arg*, %context*, %error*)
  // but the output signature needs to be
  //   %result (%context*, %error*)
  //
  // 'swifterror' fixes this physically, but there's still a risk of
  // miscompiles because the LLVM optimizer may forward arguments
  // positionally without considering 'swifterror'.
  //
  // Note, however, that we will override this decision below if the
  // only thing we have to forward is already a context pointer.
  // That's fine.
  //
  // The proper long-term fix is that closure functions should be
  // emitted with a convention that takes the closure box as the
  // context parameter.  When we do that, all of this code will
  // disappear.
  if (hasSingleSwiftRefcountedContext == Yes &&
      origType->hasErrorResult()) {
    hasSingleSwiftRefcountedContext = Thunkable;
  }
  
  // If the function pointer is a witness method call, include the witness
  // table in the context.
  if (origType->getRepresentation() ==
        SILFunctionTypeRepresentation::WitnessMethod) {
    llvm::Value *wtable = fnContext;
    assert(wtable->getType() == IGF.IGM.WitnessTablePtrTy);

    // TheRawPointerType lowers as i8*, not i8**.
    args.add(IGF.Builder.CreateBitCast(wtable, IGF.IGM.Int8PtrTy));

    argValTypes.push_back(SILType::getRawPointerType(IGF.IGM.Context));
    argTypeInfos.push_back(
         &IGF.getTypeInfoForLowered(IGF.IGM.Context.TheRawPointerType));
    argConventions.push_back(ParameterConvention::Direct_Unowned);
    hasSingleSwiftRefcountedContext = No;

  // Otherwise, we might have a reference-counted context pointer.
  } else if (fnContext) {
    args.add(fnContext);
    argValTypes.push_back(SILType::getNativeObjectType(IGF.IGM.Context));
    argConventions.push_back(origType->getCalleeConvention());
    argTypeInfos.push_back(
         &IGF.getTypeInfoForLowered(IGF.IGM.Context.TheNativeObjectType));
    // If this is the only context argument we end up with, we can just share
    // it.
    if (args.size() == 1) {
      assert(bindings.empty());
      hasSingleSwiftRefcountedContext = Yes;
      singleRefcountedConvention = origType->getCalleeConvention();
      singleRefCountedType = IGF.IGM.getNativeObjectTypeInfo().getStorageType();
    }
  }

  auto outAuthInfo = PointerAuthInfo::forFunctionPointer(IGF.IGM, outType);
  
  // If we have a single refcounted pointer context (and no polymorphic args
  // to capture), and the dest ownership semantics match the parameter's,
  // skip building the box and thunk and just take the pointer as
  // context.
  // TODO: We can only do this and use swiftself if all our swiftcc emit the
  // last parameter that fits into a register as swiftself.
  // We should get this optimization back using the @convention(closure) whose
  // box argument should just be swift self.
  if (/* DISABLES CODE */ (false) &&
      !origType->isPolymorphic() &&
      hasSingleSwiftRefcountedContext == Yes &&
      outType->getCalleeConvention() == *singleRefcountedConvention) {
    assert(args.size() == 1);
    auto fnPtr = emitPointerAuthResign(IGF, fn, outAuthInfo).getPointer(IGF);
    fnPtr = IGF.Builder.CreateBitCast(fnPtr, IGF.IGM.Int8PtrTy);
    out.add(fnPtr);
    llvm::Value *ctx = args.claimNext();
    ctx = IGF.Builder.CreateBitCast(ctx, IGF.IGM.RefCountedPtrTy);
    out.add(ctx);
    return {};
  }
  
  Optional<FunctionPointer> staticFn;
  if (fn.isConstant()) staticFn = fn;

  // If the function pointer is dynamic, include it in the context.
  size_t nonStaticFnIndex = ~size_t(0);
  if (!staticFn) {
    nonStaticFnIndex = argTypeInfos.size();
    argValTypes.push_back(SILType::getRawPointerType(IGF.IGM.Context));
    argTypeInfos.push_back(
         &IGF.getTypeInfoForLowered(IGF.IGM.Context.TheRawPointerType));
    argConventions.push_back(ParameterConvention::Direct_Unowned);
    hasSingleSwiftRefcountedContext = No;
  }

  // If we only need to capture a single Swift-refcounted object, we
  // still need to build a thunk, but we don't need to allocate anything.
  if ((hasSingleSwiftRefcountedContext == Yes ||
       hasSingleSwiftRefcountedContext == Thunkable) &&
      *singleRefcountedConvention != ParameterConvention::Indirect_Inout &&
      *singleRefcountedConvention !=
        ParameterConvention::Indirect_InoutAliasable) {
    assert(bindings.empty());
    assert(args.size() == 1);

    auto origSig = IGF.IGM.getSignature(origType);

    llvm::Value *forwarder =
      emitPartialApplicationForwarder(IGF.IGM, staticFn, fnContext != nullptr,
                                      origSig, origType, substType,
                                      outType, subs, nullptr, argConventions);
    forwarder = emitPointerAuthSign(IGF, forwarder, outAuthInfo);
    forwarder = IGF.Builder.CreateBitCast(forwarder, IGF.IGM.Int8PtrTy);
    out.add(forwarder);

    llvm::Value *ctx = args.claimNext();
    if (isIndirectFormalParameter(*singleRefcountedConvention))
      ctx = IGF.Builder.CreateLoad(
          Address(ctx, *singleRefCountedType, IGF.IGM.getPointerAlignment()));

    auto expectedClosureTy =
        outType->isNoEscape() ? IGF.IGM.OpaquePtrTy : IGF.IGM.RefCountedPtrTy;

    // We might get a struct containing a pointer e.g type <{ %AClass* }>
    if (ctx->getType() != expectedClosureTy)
      ctx = IGF.coerceValue(ctx, expectedClosureTy, IGF.IGM.DataLayout);
    out.add(ctx);
    if (outType->isNoEscape())
      return StackAddress();
    return {};
  }

  // Store the context arguments on the heap/stack.
  assert(argValTypes.size() == argTypeInfos.size()
         && argTypeInfos.size() == argConventions.size()
         && "argument info lists out of sync");
  HeapLayout layout(IGF.IGM, LayoutStrategy::Optimal, argValTypes, argTypeInfos,
                    /*typeToFill*/ nullptr, std::move(bindings),
                    /*bindingsIndex*/ 0);

  llvm::Value *data;

  Optional<StackAddress> stackAddr;

  if (args.empty() && layout.isKnownEmpty()) {
    if (outType->isNoEscape())
      data = llvm::ConstantPointerNull::get(IGF.IGM.OpaquePtrTy);
    else
      data = IGF.IGM.RefCountedNull;
  } else {

    // Allocate a new object on the heap or stack.
    HeapNonFixedOffsets offsets(IGF, layout);
    if (outType->isNoEscape()) {
      stackAddr = IGF.emitDynamicAlloca(
          IGF.IGM.Int8Ty, layout.isFixedLayout() ? layout.emitSize(IGF.IGM) : offsets.getSize() , Alignment(16));
      stackAddr = stackAddr->withAddress(IGF.Builder.CreateElementBitCast(
          stackAddr->getAddress(), IGF.IGM.OpaqueTy));
      data = stackAddr->getAddress().getAddress();
    } else {
        auto descriptor = IGF.IGM.getAddrOfCaptureDescriptor(SILFn, origType,
                                                       substType, subs,
                                                       layout);

        data = IGF.emitUnmanagedAlloc(layout, "closure", descriptor, &offsets);
    }
    Address dataAddr = layout.emitCastTo(IGF, data);
    
    unsigned i = 0;

    // Store necessary bindings, if we have them.
    if (layout.hasBindings()) {
      auto &bindingsLayout = layout.getElement(i);
      Address bindingsAddr = bindingsLayout.project(IGF, dataAddr, offsets);
      layout.getBindings().save(IGF, bindingsAddr);
      ++i;
    }
    
    // Store the context arguments.
    for (unsigned end = layout.getElements().size(); i < end; ++i) {
      auto &fieldLayout = layout.getElement(i);
      auto &fieldTy = layout.getElementTypes()[i];
      Address fieldAddr = fieldLayout.project(IGF, dataAddr, offsets);

      // We don't add non-constant function pointers to the explosion above,
      // so we need to handle them specially now.
      if (i == nonStaticFnIndex) {
        llvm::Value *fnPtr = fn.getRawPointer();
        if (auto &schema =
                origType->isAsync()
                    ? IGF.getOptions().PointerAuth.AsyncPartialApplyCapture
                    : IGF.getOptions().PointerAuth.PartialApplyCapture) {
          auto schemaAuthInfo = PointerAuthInfo::emit(
              IGF, schema, fieldAddr.getAddress(),
              PointerAuthEntity::Special::PartialApplyCapture);
          fnPtr =
              emitPointerAuthResign(IGF, fn, schemaAuthInfo).getRawPointer();
        }

        fnPtr = IGF.Builder.CreateBitCast(fnPtr, IGF.IGM.Int8PtrTy);
        IGF.Builder.CreateStore(fnPtr, fieldAddr);
        continue;
      }

      switch (argConventions[i]) {
      // Take indirect value arguments out of memory.
      case ParameterConvention::Indirect_In:
      case ParameterConvention::Indirect_In_Constant:
      case ParameterConvention::Indirect_In_Guaranteed: {
        if (outType->isNoEscape()) {
          cast<LoadableTypeInfo>(fieldLayout.getType())
              .initialize(IGF, args, fieldAddr, isOutlined);
        } else {
          auto addr =
              fieldLayout.getType().getAddressForPointer(args.claimNext());
          fieldLayout.getType().initializeWithTake(IGF, fieldAddr, addr,
                                                   fieldTy, isOutlined);
        }
        break;
      }
      // Take direct value arguments and inout pointers by value.
      case ParameterConvention::Direct_Unowned:
      case ParameterConvention::Direct_Owned:
      case ParameterConvention::Direct_Guaranteed:
      case ParameterConvention::Indirect_Inout:
      case ParameterConvention::Indirect_InoutAliasable:
        cast<LoadableTypeInfo>(fieldLayout.getType())
            .initialize(IGF, args, fieldAddr, isOutlined);
        break;
      }
    }
  }
  assert(args.empty() && "unused args in partial application?!");
  
  // Create the forwarding stub.
  auto origSig = IGF.IGM.getSignature(origType);

  llvm::Value *forwarder = emitPartialApplicationForwarder(
      IGF.IGM, staticFn, fnContext != nullptr, origSig, origType, substType,
      outType, subs, &layout, argConventions);
  forwarder = emitPointerAuthSign(IGF, forwarder, outAuthInfo);
  forwarder = IGF.Builder.CreateBitCast(forwarder, IGF.IGM.Int8PtrTy);
  out.add(forwarder);
  out.add(data);
  return stackAddr;
}

/// Emit the block copy helper for a block.
static llvm::Function *emitBlockCopyHelper(IRGenModule &IGM,
                                           CanSILBlockStorageType blockTy,
                                           const BlockStorageTypeInfo &blockTL){
  // See if we've produced a block copy helper for this type before.
  // TODO
  
  // Create the helper.
  llvm::Type *args[] = {
    blockTL.getStorageType()->getPointerTo(),
    blockTL.getStorageType()->getPointerTo(),
  };
  auto copyTy = llvm::FunctionType::get(IGM.VoidTy, args, /*vararg*/ false);
  // TODO: Give these predictable mangled names and shared linkage.
  auto func = llvm::Function::Create(copyTy, llvm::GlobalValue::InternalLinkage,
                                     "block_copy_helper",
                                     IGM.getModule());
  func->setAttributes(IGM.constructInitialAttributes());
  IRGenFunction IGF(IGM, func);
  if (IGM.DebugInfo)
    IGM.DebugInfo->emitArtificialFunction(IGF, func);
  
  // Copy the captures from the source to the destination.
  Explosion params = IGF.collectParameters();
  auto dest = Address(params.claimNext(), blockTL.getStorageType(),
                      blockTL.getFixedAlignment());
  auto src = Address(params.claimNext(), blockTL.getStorageType(),
                     blockTL.getFixedAlignment());

  auto destCapture = blockTL.projectCapture(IGF, dest);
  auto srcCapture = blockTL.projectCapture(IGF, src);
  auto &captureTL = IGM.getTypeInfoForLowered(blockTy->getCaptureType());
  captureTL.initializeWithCopy(IGF, destCapture, srcCapture,
                               blockTy->getCaptureAddressType(), false);

  IGF.Builder.CreateRetVoid();
  
  return func;
}

/// Emit the block copy helper for a block.
static llvm::Function *emitBlockDisposeHelper(IRGenModule &IGM,
                                           CanSILBlockStorageType blockTy,
                                           const BlockStorageTypeInfo &blockTL){
  // See if we've produced a block destroy helper for this type before.
  // TODO
  
  // Create the helper.
  auto destroyTy = llvm::FunctionType::get(IGM.VoidTy,
                                       blockTL.getStorageType()->getPointerTo(),
                                       /*vararg*/ false);
  // TODO: Give these predictable mangled names and shared linkage.
  auto func = llvm::Function::Create(destroyTy,
                                     llvm::GlobalValue::InternalLinkage,
                                     "block_destroy_helper",
                                     IGM.getModule());
  func->setAttributes(IGM.constructInitialAttributes());
  IRGenFunction IGF(IGM, func);
  assert(!func->hasFnAttribute(llvm::Attribute::SanitizeThread));
  if (IGM.DebugInfo)
    IGM.DebugInfo->emitArtificialFunction(IGF, func);
  
  // Destroy the captures.
  Explosion params = IGF.collectParameters();
  auto storage = Address(params.claimNext(), blockTL.getStorageType(),
                         blockTL.getFixedAlignment());
  auto capture = blockTL.projectCapture(IGF, storage);
  auto &captureTL = IGM.getTypeInfoForLowered(blockTy->getCaptureType());
  captureTL.destroy(IGF, capture, blockTy->getCaptureAddressType(),
                    false /*block storage code path: never outlined*/);
  IGF.Builder.CreateRetVoid();
  
  return func;
}

/// Emit the block header into a block storage slot.
void irgen::emitBlockHeader(IRGenFunction &IGF,
                            Address storage,
                            CanSILBlockStorageType blockTy,
                            llvm::Constant *invokeFunction,
                            CanSILFunctionType invokeTy,
                            ForeignFunctionInfo foreignInfo) {
  auto &storageTL
    = IGF.getTypeInfoForLowered(blockTy).as<BlockStorageTypeInfo>();

  Address headerAddr = storageTL.projectBlockHeader(IGF, storage);
  
  //
  // Initialize the "isa" pointer, which is _NSConcreteStackBlock.
  auto NSConcreteStackBlock =
      IGF.IGM.getModule()->getOrInsertGlobal("_NSConcreteStackBlock",
                                             IGF.IGM.ObjCClassStructTy);
  ApplyIRLinkage(IRLinkage::ExternalImport)
      .to(cast<llvm::GlobalVariable>(NSConcreteStackBlock));

  //
  // Set the flags.
  // - HAS_COPY_DISPOSE unless the capture type is POD
  uint32_t flags = 0;
  auto &captureTL
    = IGF.getTypeInfoForLowered(blockTy->getCaptureType());
  bool isPOD = captureTL.isPOD(ResilienceExpansion::Maximal);
  if (!isPOD)
    flags |= 1 << 25;
  
  // - HAS_STRET, if the invoke function is sret
  assert(foreignInfo.ClangInfo);
  if (foreignInfo.ClangInfo->getReturnInfo().isIndirect())
    flags |= 1 << 29;
  
  // - HAS_SIGNATURE
  flags |= 1 << 30;
  
  auto flagsVal = llvm::ConstantInt::get(IGF.IGM.Int32Ty, flags);
  
  // Collect the reserved and invoke pointer fields.
  auto reserved = llvm::ConstantInt::get(IGF.IGM.Int32Ty, 0);
  llvm::Value *invokeVal = llvm::ConstantExpr::getBitCast(invokeFunction,
                                                      IGF.IGM.FunctionPtrTy);
  
  // Build the block descriptor.
  ConstantInitBuilder builder(IGF.IGM);
  auto descriptorFields = builder.beginStruct();

  const clang::ASTContext &ASTContext = IGF.IGM.getClangASTContext();
  llvm::IntegerType *UnsignedLongTy =
      llvm::IntegerType::get(IGF.IGM.getLLVMContext(),
                             ASTContext.getTypeSize(ASTContext.UnsignedLongTy));
  descriptorFields.addInt(UnsignedLongTy, 0);
  descriptorFields.addInt(UnsignedLongTy,
                          storageTL.getFixedSize().getValue());
  
  if (!isPOD) {
    // Define the copy and dispose helpers.
    descriptorFields.addSignedPointer(
                       emitBlockCopyHelper(IGF.IGM, blockTy, storageTL),
                       IGF.getOptions().PointerAuth.BlockHelperFunctionPointers,
                       PointerAuthEntity::Special::BlockCopyHelper);
    descriptorFields.addSignedPointer(
                       emitBlockDisposeHelper(IGF.IGM, blockTy, storageTL),
                       IGF.getOptions().PointerAuth.BlockHelperFunctionPointers,
                       PointerAuthEntity::Special::BlockDisposeHelper);
  }
  
  // Build the descriptor signature.
  descriptorFields.add(getBlockTypeExtendedEncoding(IGF.IGM, invokeTy));
  
  // Create the descriptor.
  auto descriptor =
    descriptorFields.finishAndCreateGlobal("block_descriptor",
                                           IGF.IGM.getPointerAlignment(),
                                           /*constant*/ true);

  auto descriptorVal = llvm::ConstantExpr::getBitCast(descriptor,
                                                      IGF.IGM.Int8PtrTy);
  
  // Store the block header.
  auto layout = IGF.IGM.DataLayout.getStructLayout(IGF.IGM.ObjCBlockStructTy);
  IGF.Builder.CreateStore(NSConcreteStackBlock,
                          IGF.Builder.CreateStructGEP(headerAddr, 0, layout));
  IGF.Builder.CreateStore(flagsVal,
                          IGF.Builder.CreateStructGEP(headerAddr, 1, layout));
  IGF.Builder.CreateStore(reserved,
                          IGF.Builder.CreateStructGEP(headerAddr, 2, layout));

  auto invokeAddr = IGF.Builder.CreateStructGEP(headerAddr, 3, layout);
  if (auto &schema =
        IGF.getOptions().PointerAuth.BlockInvocationFunctionPointers) {
    auto invokeAuthInfo = PointerAuthInfo::emit(IGF, schema,
                                                invokeAddr.getAddress(),
                                                invokeTy);
    invokeVal = emitPointerAuthSign(IGF, invokeVal, invokeAuthInfo);
  }
  IGF.Builder.CreateStore(invokeVal, invokeAddr);

  IGF.Builder.CreateStore(descriptorVal,
                          IGF.Builder.CreateStructGEP(headerAddr, 4, layout));
}

llvm::Value *
IRGenFunction::emitAsyncResumeProjectContext(llvm::Value *calleeContext) {
  auto addr = Builder.CreateBitOrPointerCast(calleeContext, IGM.Int8PtrPtrTy);
  Address callerContextAddr(addr, IGM.Int8PtrTy, IGM.getPointerAlignment());
  llvm::Value *callerContext = Builder.CreateLoad(callerContextAddr);
  if (auto schema = IGM.getOptions().PointerAuth.AsyncContextParent) {
    auto authInfo =
        PointerAuthInfo::emit(*this, schema, addr, PointerAuthEntity());
    callerContext = emitPointerAuthAuth(*this, callerContext, authInfo);
  }
  // TODO: remove this once all platforms support lowering the intrinsic.
  // At the time of this writing only arm64 supports it.
  if (IGM.TargetInfo.canUseSwiftAsyncContextAddrIntrinsic()) {
    llvm::Value *storedCallerContext = callerContext;
    auto contextLocationInExtendedFrame =
        Address(Builder.CreateIntrinsicCall(
                    llvm::Intrinsic::swift_async_context_addr, {}),
                IGM.Int8PtrTy, IGM.getPointerAlignment());
    // On arm64e we need to sign this pointer address discriminated
    // with 0xc31a and process dependent key.
    if (auto schema =
            IGM.getOptions().PointerAuth.AsyncContextExtendedFrameEntry) {
      auto authInfo = PointerAuthInfo::emit(
          *this, schema, contextLocationInExtendedFrame.getAddress(),
          PointerAuthEntity());
      storedCallerContext =
          emitPointerAuthSign(*this, storedCallerContext, authInfo);
    }
    Builder.CreateStore(storedCallerContext, contextLocationInExtendedFrame);
  }
  return callerContext;
}

llvm::Function *IRGenFunction::getOrCreateResumePrjFn(bool forPrologue) {
  // The prologue version lacks artificial debug info as this would cause
  // verification errors when it gets inlined.
  auto name = forPrologue ? "__swift_async_resume_project_context_prologue"
                          : "__swift_async_resume_project_context";
  auto Fn = cast<llvm::Function>(IGM.getOrCreateHelperFunction(
      name, IGM.Int8PtrTy, {IGM.Int8PtrTy},
      [&](IRGenFunction &IGF) {
        auto it = IGF.CurFn->arg_begin();
        auto &Builder = IGF.Builder;
        auto addr = &(*it);
        auto callerContext = IGF.emitAsyncResumeProjectContext(addr);
        Builder.CreateRet(callerContext);
      },
      false /*isNoInline*/, forPrologue));
  Fn->addFnAttr(llvm::Attribute::AlwaysInline);
  return Fn;
}
llvm::Function *
IRGenFunction::createAsyncDispatchFn(const FunctionPointer &fnPtr,
                                     ArrayRef<llvm::Value *> args) {
  SmallVector<llvm::Type*, 8> argTys;
  for (auto arg : args) {
    auto *ty = arg->getType();
    argTys.push_back(ty);
  }
  return createAsyncDispatchFn(fnPtr, argTys);
}

llvm::Function *
IRGenFunction::createAsyncDispatchFn(const FunctionPointer &fnPtr,
                                     ArrayRef<llvm::Type *> argTypes) {
  SmallVector<llvm::Type*, 8> argTys;
  argTys.push_back(IGM.Int8PtrTy); // Function pointer to be called.
  auto originalAuthInfo = fnPtr.getAuthInfo();
  if (fnPtr.getAuthInfo()) {
    argTys.push_back(IGM.Int64Ty); // Discriminator for the function pointer.
  }
  for (auto ty : argTypes) {
    argTys.push_back(ty);
  }
  auto calleeFnPtrType = fnPtr.getRawPointer()->getType();
  auto *dispatchFnTy =
      llvm::FunctionType::get(IGM.VoidTy, argTys, false /*vaargs*/);
  llvm::SmallString<40> name;
  llvm::raw_svector_ostream(name) << CurFn->getName() << ".0";
  llvm::Function *dispatch =
      llvm::Function::Create(dispatchFnTy, llvm::Function::InternalLinkage,
                             llvm::StringRef(name), &IGM.Module);
  dispatch->setCallingConv(IGM.SwiftAsyncCC);
  dispatch->setDoesNotThrow();
  IRGenFunction dispatchIGF(IGM, dispatch);
  // Don't emit debug info if we are generating a function for the prologue.
  if (IGM.DebugInfo && Builder.getCurrentDebugLocation())
    IGM.DebugInfo->emitOutlinedFunction(dispatchIGF, dispatch, CurFn->getName());
  auto &Builder = dispatchIGF.Builder;
  auto it = dispatchIGF.CurFn->arg_begin(), end = dispatchIGF.CurFn->arg_end();
  llvm::Value *fnPtrArg = &*(it++);
  llvm::Value *discriminatorArg = ((bool)originalAuthInfo) ? &*(it++) : nullptr;
  SmallVector<llvm::Value *, 8> callArgs;
  for (; it != end; ++it) {
    callArgs.push_back(&*it);
  }
  fnPtrArg = Builder.CreateBitOrPointerCast(fnPtrArg, calleeFnPtrType);
  PointerAuthInfo newAuthInfo =
      ((bool)originalAuthInfo)
          ? PointerAuthInfo(fnPtr.getAuthInfo().getKey(), discriminatorArg)
          : originalAuthInfo;
  auto callee = FunctionPointer::createSigned(
      fnPtr.getKind(), fnPtrArg, newAuthInfo, fnPtr.getSignature());
  auto call = Builder.CreateCall(callee, callArgs);
  call->setTailCallKind(IGM.AsyncTailCallKind);
  Builder.CreateRetVoid();
  return dispatch;
}

void IRGenFunction::emitSuspensionPoint(Explosion &toExecutor,
                                        llvm::Value *asyncResume) {

  // Setup the suspend point.
  SmallVector<llvm::Value *, 8> arguments;
  unsigned swiftAsyncContextIndex = 0;
  arguments.push_back(IGM.getInt32(swiftAsyncContextIndex)); // context index
  arguments.push_back(asyncResume);
  auto resumeProjFn = getOrCreateResumeFromSuspensionFn();
  arguments.push_back(
      Builder.CreateBitOrPointerCast(resumeProjFn, IGM.Int8PtrTy));
  llvm::Function *suspendFn = createAsyncSuspendFn();
  arguments.push_back(
      Builder.CreateBitOrPointerCast(suspendFn, IGM.Int8PtrTy));

  // Extra arguments to pass to the suspension function.
  arguments.push_back(asyncResume);
  arguments.push_back(toExecutor.claimNext());
  arguments.push_back(toExecutor.claimNext());
  arguments.push_back(getAsyncContext());
  auto resultTy = llvm::StructType::get(IGM.getLLVMContext(), {IGM.Int8PtrTy},
                                        false /*packed*/);
  emitSuspendAsyncCall(swiftAsyncContextIndex, resultTy, arguments);
}

llvm::Function *IRGenFunction::getOrCreateResumeFromSuspensionFn() {
  auto name = "__swift_async_resume_get_context";
  return cast<llvm::Function>(IGM.getOrCreateHelperFunction(
      name, IGM.Int8PtrTy, {IGM.Int8PtrTy},
      [&](IRGenFunction &IGF) {
        auto &Builder = IGF.Builder;
        Builder.CreateRet(&*IGF.CurFn->arg_begin());
      },
      false /*isNoInline*/));
}

llvm::Function *IRGenFunction::createAsyncSuspendFn() {
  llvm::SmallString<40> nameBuffer;
  llvm::raw_svector_ostream(nameBuffer) << CurFn->getName() << ".1";
  StringRef name(nameBuffer);
  if (llvm::GlobalValue *F = IGM.Module.getNamedValue(name))
    return cast<llvm::Function>(F);

  // The parameters here match the extra arguments passed to
  // @llvm.coro.suspend.async by emitSuspensionPoint.
  SmallVector<llvm::Type*, 8> argTys;
  argTys.push_back(IGM.Int8PtrTy); // resume function
  argTys.push_back(IGM.ExecutorFirstTy); // target executor (first half)
  argTys.push_back(IGM.ExecutorSecondTy); // target executor (second half)
  argTys.push_back(getAsyncContext()->getType()); // current context
  auto *suspendFnTy =
      llvm::FunctionType::get(IGM.VoidTy, argTys, false /*vaargs*/);

  llvm::Function *suspendFn =
      llvm::Function::Create(suspendFnTy, llvm::Function::InternalLinkage,
                             name, &IGM.Module);
  suspendFn->setCallingConv(IGM.SwiftAsyncCC);
  suspendFn->setDoesNotThrow();
  IRGenFunction suspendIGF(IGM, suspendFn);
  if (IGM.DebugInfo)
    IGM.DebugInfo->emitOutlinedFunction(suspendIGF, suspendFn,
                                        CurFn->getName());
  auto &Builder = suspendIGF.Builder;

  llvm::Value *resumeFunction = suspendFn->getArg(0);
  llvm::Value *targetExecutorFirst = suspendFn->getArg(1);
  llvm::Value *targetExecutorSecond = suspendFn->getArg(2);
  llvm::Value *context = suspendFn->getArg(3);
  context = Builder.CreateBitCast(context, IGM.SwiftContextPtrTy);

  // Sign the task resume function with the C function pointer schema.
  if (auto schema = IGM.getOptions().PointerAuth.FunctionPointers) {
    // Use the Clang type for TaskContinuationFunction*
    // to make this work with type diversity.
    if (schema.hasOtherDiscrimination())
      schema = IGM.getOptions().PointerAuth.ClangTypeTaskContinuationFunction;
    auto authInfo = PointerAuthInfo::emit(suspendIGF, schema, nullptr,
                                          PointerAuthEntity());
    resumeFunction = emitPointerAuthSign(suspendIGF, resumeFunction, authInfo);
  }

  auto *suspendCall = Builder.CreateCall(
      IGM.getTaskSwitchFuncFunctionPointer(),
      {context, resumeFunction, targetExecutorFirst, targetExecutorSecond});
  suspendCall->setDoesNotThrow();
  suspendCall->setCallingConv(IGM.SwiftAsyncCC);
  suspendCall->setTailCallKind(IGM.AsyncTailCallKind);

  llvm::AttributeList attrs = suspendCall->getAttributes();
  IGM.addSwiftAsyncContextAttributes(attrs, /*context arg index*/ 0);
  suspendCall->setAttributes(attrs);

  Builder.CreateRetVoid();
  return suspendFn;
}<|MERGE_RESOLUTION|>--- conflicted
+++ resolved
@@ -164,15 +164,11 @@
   public:
     TypeLayoutEntry *buildTypeLayoutEntry(IRGenModule &IGM,
                                           SILType T) const override {
-<<<<<<< HEAD
-      return IGM.typeLayoutCache.getOrCreateScalarEntry(asDerived(), T);
-=======
       if (!IGM.getOptions().ForceStructTypeLayouts) {
-        return IGM.typeLayoutCache.getOrCreateTypeInfoBasedEntry(*this, T);
+        return IGM.typeLayoutCache.getOrCreateTypeInfoBasedEntry(asDerived(), T);
       }
-      return IGM.typeLayoutCache.getOrCreateScalarEntry(*this, T,
+      return IGM.typeLayoutCache.getOrCreateScalarEntry(asDerived(), T,
                                                         ScalarKind::POD);
->>>>>>> 0aa39e3c
     }
 
     bool mayHaveExtraInhabitants(IRGenModule &IGM) const override {
