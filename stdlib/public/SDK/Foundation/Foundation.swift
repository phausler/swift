--- conflicted
+++ resolved
@@ -463,11 +463,7 @@
     // and watchOS.
     self = Array(
       _immutableCocoaArray:
-<<<<<<< HEAD
-        unsafeBitCast(_cocoaArray.copy(), _NSArrayCoreType.self))
-=======
-        unsafeBitCast(_cocoaArray.copyWithZone(nil), _NSArrayCore.self))
->>>>>>> 3fe0c60d
+        unsafeBitCast(_cocoaArray.copy(), _NSArrayCore.self))
   }
 
   public static func _isBridgedToObjectiveC() -> Bool {
@@ -554,11 +550,7 @@
     // and watchOS.
     self = Dictionary(
       _immutableCocoaDictionary:
-<<<<<<< HEAD
-        unsafeBitCast(_cocoaDictionary.copy(zone: nil), _NSDictionaryType.self))
-=======
-        unsafeBitCast(_cocoaDictionary.copyWithZone(nil), _NSDictionary.self))
->>>>>>> 3fe0c60d
+        unsafeBitCast(_cocoaDictionary.copy(zone: nil), _NSDictionary.self))
   }
 }
 
@@ -770,11 +762,7 @@
     // and watchOS.
     self = Set(
       _immutableCocoaSet:
-<<<<<<< HEAD
-        unsafeBitCast(_cocoaSet.copy(zone: nil), _NSSetType.self))
-=======
-        unsafeBitCast(_cocoaSet.copyWithZone(nil), _NSSet.self))
->>>>>>> 3fe0c60d
+        unsafeBitCast(_cocoaSet.copy(zone: nil), _NSSet.self))
   }
 }
 
@@ -1116,11 +1104,7 @@
   }
 
   @warn_unused_result
-<<<<<<< HEAD
-  public func appendingFormat(format: NSString, _ args: CVarArgType...)
-=======
-  public func stringByAppendingFormat(format: NSString, _ args: CVarArg...)
->>>>>>> 3fe0c60d
+  public func appendingFormat(format: NSString, _ args: CVarArg...)
   -> NSString {
     return withVaList(args) {
       self.appending(NSString(format: format as String, arguments: $0) as String) as NSString
