--- conflicted
+++ resolved
@@ -6,19 +6,11 @@
 sil @retain_release_boxed_existential : $@convention(thin) (ErrorProtocol) -> () {
 entry(%e : $ErrorProtocol):
   // CHECK-objc: @swift_errorRetain
-<<<<<<< HEAD
-  // CHECK-native: @swift_retain
+  // CHECK-native: @rt_swift_retain
   strong_retain %e : $ErrorProtocol
   // CHECK-objc: @swift_errorRelease
-  // CHECK-native: @swift_release
+  // CHECK-native: @rt_swift_release
   strong_release %e : $ErrorProtocol
-=======
-  // CHECK-native: @rt_swift_retain
-  strong_retain %e : $ErrorType
-  // CHECK-objc: @swift_errorRelease
-  // CHECK-native: @rt_swift_release
-  strong_release %e : $ErrorType
->>>>>>> 502c10fe
   return undef : $()
 }
 
@@ -117,13 +109,8 @@
   %m = existential_metatype $@thick ErrorProtocol.Type, %b : $ErrorProtocol
 
   // CHECK-objc:   call void @swift_errorRelease(%swift.error* %0)
-<<<<<<< HEAD
-  // CHECK-native: call void bitcast (void (%swift.refcounted*)* @swift_release to void (%swift.error*)*)(%swift.error* %0)
+  // CHECK-native: call void bitcast (void (%swift.refcounted*)* @rt_swift_release to void (%swift.error*)*)(%swift.error* %0)
   strong_release %b : $ErrorProtocol
-=======
-  // CHECK-native: call void bitcast (void (%swift.refcounted*)* @rt_swift_release to void (%swift.error*)*)(%swift.error* %0)
-  strong_release %b : $ErrorType
->>>>>>> 502c10fe
 
   // CHECK: [[RET:%.*]] = insertvalue { %swift.type*, i8** } undef, %swift.type* [[DYNAMIC_TYPE]], 0
   // CHECK: [[RET2:%.*]] = insertvalue { %swift.type*, i8** } [[RET]], i8** [[WITNESS]], 1
