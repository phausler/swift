--- conflicted
+++ resolved
@@ -2,11 +2,7 @@
 // RUN: touch %t/ForeignModule.swiftmodule/garbage-garbage-garbage.swiftmodule
 
 // SR-12363: This test crashes on master-next.
-<<<<<<< HEAD
-// XFAIL: *
-=======
 // XFAIL: asserts
->>>>>>> 9b01139f
 
 // Test format: We try to import ForeignModule with architectures besides
 // garbage-garbage-garbage and check the target triple listed in the error
