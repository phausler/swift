// RUN: %target-sil-opt -enable-sil-verify-all %s -sil-combine -verify-skip-unreachable-must-be-last | FileCheck %s
// REQUIRES: objc_interop

sil_stage canonical

import Builtin
import Swift

class ZZZ {
  @objc deinit 
  init()
}

class C {}

<<<<<<< HEAD
sil @stringcore_invariant_check : $@convention(thin) (@owned _StringCore) -> @owned Optional<_CocoaString>
sil @reabstraction_thunk : $@convention(thin) (@out Optional<_CocoaString>, @owned @callee_owned () -> @owned Optional<_CocoaString>) -> ()
=======
sil @stringcore_invariant_check : $@convention(thin) (@owned _StringCore) -> @owned Optional<_CocoaStringType>
sil @reabstraction_thunk : $@convention(thin) (@owned @callee_owned () -> @owned Optional<_CocoaStringType>) -> @out Optional<_CocoaStringType>
>>>>>>> f3aa9f47

// CHECK-LABEL: sil @dead_closure_elimination : $@convention(thin) (@owned _StringCore) -> ()
// CHECK: bb0
// CHECK-NEXT: release_value
// CHECK-NEXT: tuple
// CHECK-NEXT: return
sil @dead_closure_elimination : $@convention(thin) (@owned _StringCore) -> () {
bb0(%0 : $_StringCore):
<<<<<<< HEAD
  %1 = function_ref @stringcore_invariant_check : $@convention(thin) (@owned _StringCore) -> @owned Optional<_CocoaString>
  %2 = partial_apply %1(%0) : $@convention(thin) (@owned _StringCore) -> @owned Optional<_CocoaString>
  %3 = function_ref @reabstraction_thunk : $@convention(thin) (@out Optional<_CocoaString>, @owned @callee_owned () -> @owned Optional<_CocoaString>) -> ()
  %4 = partial_apply %3(%2) : $@convention(thin) (@out Optional<_CocoaString>, @owned @callee_owned () -> @owned Optional<_CocoaString>) -> ()
  strong_release %4 : $@callee_owned (@out Optional<_CocoaString>) -> ()
=======
  %1 = function_ref @stringcore_invariant_check : $@convention(thin) (@owned _StringCore) -> @owned Optional<_CocoaStringType>
  %2 = partial_apply %1(%0) : $@convention(thin) (@owned _StringCore) -> @owned Optional<_CocoaStringType>
  %3 = function_ref @reabstraction_thunk : $@convention(thin) (@owned @callee_owned () -> @owned Optional<_CocoaStringType>) -> @out Optional<_CocoaStringType>
  %4 = partial_apply %3(%2) : $@convention(thin) (@owned @callee_owned () -> @owned Optional<_CocoaStringType>) -> @out Optional<_CocoaStringType>
  strong_release %4 : $@callee_owned () -> @out Optional<_CocoaStringType>
>>>>>>> f3aa9f47
  %5 = tuple()
  return %5 : $()
}

// CHECK-LABEL: sil @dead_closure_elimination2
// CHECK:      bb0
// CHECK-NEXT:   br bb1
// CHECK:      bb1
// CHECK-NEXT:   release_value
// CHECK-NEXT:   tuple
// CHECK-NEXT:   return
sil @dead_closure_elimination2 : $@convention(thin) (@owned _StringCore) -> () {
bb0(%0 : $_StringCore):
<<<<<<< HEAD
  %1 = function_ref @stringcore_invariant_check : $@convention(thin) (@owned _StringCore) -> @owned Optional<_CocoaString>
  %2 = partial_apply %1(%0) : $@convention(thin) (@owned _StringCore) -> @owned Optional<_CocoaString>
  %3 = function_ref @reabstraction_thunk : $@convention(thin) (@out Optional<_CocoaString>, @owned @callee_owned () -> @owned Optional<_CocoaString>) -> ()
  %4 = partial_apply %3(%2) : $@convention(thin) (@out Optional<_CocoaString>, @owned @callee_owned () -> @owned Optional<_CocoaString>) -> ()
  br bb1

bb1:
  strong_retain %4 : $@callee_owned (@out Optional<_CocoaString>) -> ()
  strong_release %4 : $@callee_owned (@out Optional<_CocoaString>) -> ()
  strong_release %4 : $@callee_owned (@out Optional<_CocoaString>) -> ()
=======
  %1 = function_ref @stringcore_invariant_check : $@convention(thin) (@owned _StringCore) -> @owned Optional<_CocoaStringType>
  %2 = partial_apply %1(%0) : $@convention(thin) (@owned _StringCore) -> @owned Optional<_CocoaStringType>
  %3 = function_ref @reabstraction_thunk : $@convention(thin) (@owned @callee_owned () -> @owned Optional<_CocoaStringType>) -> @out Optional<_CocoaStringType>
  %4 = partial_apply %3(%2) : $@convention(thin) (@owned @callee_owned () -> @owned Optional<_CocoaStringType>) -> @out Optional<_CocoaStringType>
  br bb1

bb1:
  strong_retain %4 : $@callee_owned () -> @out Optional<_CocoaStringType>
  strong_release %4 : $@callee_owned () -> @out Optional<_CocoaStringType>
  strong_release %4 : $@callee_owned () -> @out Optional<_CocoaStringType>
>>>>>>> f3aa9f47
  %5 = tuple()
  return %5 : $()
}

// FIXME: <rdar://problem/20980377> Add dead array elimination to DeadObjectElimination
// CHECK-LABEL: test_dead_array
// CHECK: bb0(%0 : $ZZZ):
// DISABLED-CHECK-NEXT: strong_release %0
// DISABLED-CHECK-NEXT: tuple
// DISABLED-CHECK-NEXT: return
sil @test_dead_array : $@convention(thin) (@owned ZZZ) -> () {
bb0(%0 : $ZZZ):
  %1 = integer_literal $Builtin.Word, 1
  %2 = function_ref @_allocate_uninitialized_ZZZ : $@convention(thin) (Builtin.Word) -> @owned (Array<ZZZ>, Builtin.RawPointer)
  %3 = apply %2(%1) : $@convention(thin) (Builtin.Word) -> @owned (Array<ZZZ>, Builtin.RawPointer)
  %4 = tuple_extract %3 : $(Array<ZZZ>, Builtin.RawPointer), 0
  %5 = tuple_extract %3 : $(Array<ZZZ>, Builtin.RawPointer), 1
  %6 = pointer_to_address %5 : $Builtin.RawPointer to $*ZZZ
  store %0 to %6 : $*ZZZ
  %8 = struct_extract %4 : $Array<ZZZ>, #Array._buffer
  %9 = struct_extract %8 : $_ArrayBuffer<ZZZ>, #_ArrayBuffer._storage
  %10 = struct_extract %9 : $_BridgeStorage<_ContiguousArrayStorageBase, _NSArrayCore>, #_BridgeStorage.rawValue
  strong_release %10 : $Builtin.BridgeObject
  %12 = tuple ()
  return %12 : $()
}

sil [_semantics "array.uninitialized"] @_allocate_uninitialized_ZZZ : $@convention(thin) (Builtin.Word) -> @owned (Array<ZZZ>, Builtin.RawPointer)

// dead_array test helpers
sil [thunk] @dead_array_run_closure : $@convention(thin) (@owned @callee_owned () -> Bool) -> () {
bb0(%0 : $@callee_owned () -> Bool):
  %1 = apply %0() : $@callee_owned () -> Bool
  %2 = tuple ()
  return %2 : $()
}

sil @dead_array_closure : $@convention(thin) (@inout _HeapBuffer<C, Int>) -> Bool {
bb0(%0 : $*_HeapBuffer<C, Int>):
  %1 = struct_element_addr %0 : $*_HeapBuffer<C, Int>, #_HeapBuffer._storage // user: %2
  %2 = is_unique %1 : $*Optional<Builtin.NativeObject> // user: %3
  %3 = struct $Bool (%2 : $Builtin.Int1)          // user: %4
  return %3 : $Bool                               // id: %4
}

// Mimicks Swift._allocateUninitializedArray
sil [_semantics "array.uninitialized"] @dead_array_alloc : $@convention(thin) <τ_0_0> (Builtin.Word) -> @owned (Array<τ_0_0>, Builtin.RawPointer)

// <rdar://problem/20980377> HeapBuffer.swift test case spuriously reports a "unique" buffer
// CHECK-LABEL: sil @dead_array
// CHECK-NOT: release
// CHECK: retain_value %{{[0-9]+}} : $Optional<Builtin.NativeObject>
// CHECK: apply
// CHECK: strong_release %{{[0-9]+}} : $Builtin.BridgeObject
sil @dead_array : $@convention(thin) (@inout _HeapBuffer<C, Int>) -> () {
bb0(%0 : $*_HeapBuffer<C, Int>):
  %1 = integer_literal $Builtin.Word, 1           // user: %3
  %2 = function_ref @dead_array_alloc : $@convention(thin) <τ_0_0> (Builtin.Word) -> @owned (Array<τ_0_0>, Builtin.RawPointer)
  %3 = apply %2<_HeapBuffer<C, Int>>(%1) : $@convention(thin) <τ_0_0> (Builtin.Word) -> @owned (Array<τ_0_0>, Builtin.RawPointer)
  %4 = tuple_extract %3 : $(Array<_HeapBuffer<C, Int>>, Builtin.RawPointer), 0 // user: %15
  %5 = tuple_extract %3 : $(Array<_HeapBuffer<C, Int>>, Builtin.RawPointer), 1 // user: %6
  %6 = pointer_to_address %5 : $Builtin.RawPointer to $*_HeapBuffer<C, Int> // user: %9
  %7 = load %0 : $*_HeapBuffer<C, Int>            // users: %8, %9
  %8 = struct_extract %7 : $_HeapBuffer<C, Int>, #_HeapBuffer._storage // user: %13
  store %7 to %6 : $*_HeapBuffer<C, Int>          // id: %9
  %10 = function_ref @dead_array_run_closure : $@convention(thin) (@owned @callee_owned () -> Bool) -> () // user: %14
  %11 = function_ref @dead_array_closure : $@convention(thin) (@inout _HeapBuffer<C, Int>) -> Bool // user: %12
  %12 = partial_apply %11(%0) : $@convention(thin) (@inout _HeapBuffer<C, Int>) -> Bool // user: %14
  retain_value %8 : $Optional<Builtin.NativeObject> // id: %13
  %14 = apply %10(%12) : $@convention(thin) (@owned @callee_owned () -> Bool) -> ()
  %15 = struct_extract %4 : $Array<_HeapBuffer<C, Int>>, #Array._buffer // user: %16
  %16 = struct_extract %15 : $_ArrayBuffer<_HeapBuffer<C, Int>>, #_ArrayBuffer._storage // user: %17
  %17 = struct_extract %16 : $_BridgeStorage<_ContiguousArrayStorageBase, _NSArrayCore>, #_BridgeStorage.rawValue // user: %18
  strong_release %17 : $Builtin.BridgeObject      // id: %18
  %19 = tuple ()                                  // user: %20
  return %19 : $()                                // id: %20
}

// Check that it does not crash the compiler.
// Int is ObjC-bridgeable in this case, but its conformance is not know, 
// because Foundation is not imported yet.
// Therefore the cast may succeed from the compiler point of view.
// CHECK-LABEL: sil @cast_of_class_to_int
// CHECK: unconditional_checked_cast_addr
// CHECK: return
sil @cast_of_class_to_int : $@convention(thin) (C) -> Int {
bb0(%0 : $C):
  %1 = alloc_stack $Int
  %2 = alloc_stack $C
  store %0 to %2 : $*C
  unconditional_checked_cast_addr take_always C in %2 : $*C to Int in %1 : $*Int 
  %4 = load %1 : $*Int
  dealloc_stack %2 : $*C
  dealloc_stack %1 : $*Int
  return %4 : $Int
}
<|MERGE_RESOLUTION|>--- conflicted
+++ resolved
@@ -13,13 +13,8 @@
 
 class C {}
 
-<<<<<<< HEAD
 sil @stringcore_invariant_check : $@convention(thin) (@owned _StringCore) -> @owned Optional<_CocoaString>
-sil @reabstraction_thunk : $@convention(thin) (@out Optional<_CocoaString>, @owned @callee_owned () -> @owned Optional<_CocoaString>) -> ()
-=======
-sil @stringcore_invariant_check : $@convention(thin) (@owned _StringCore) -> @owned Optional<_CocoaStringType>
-sil @reabstraction_thunk : $@convention(thin) (@owned @callee_owned () -> @owned Optional<_CocoaStringType>) -> @out Optional<_CocoaStringType>
->>>>>>> f3aa9f47
+sil @reabstraction_thunk : $@convention(thin) (@owned @callee_owned () -> @owned Optional<_CocoaString>) -> @out Optional<_CocoaString>
 
 // CHECK-LABEL: sil @dead_closure_elimination : $@convention(thin) (@owned _StringCore) -> ()
 // CHECK: bb0
@@ -28,19 +23,11 @@
 // CHECK-NEXT: return
 sil @dead_closure_elimination : $@convention(thin) (@owned _StringCore) -> () {
 bb0(%0 : $_StringCore):
-<<<<<<< HEAD
   %1 = function_ref @stringcore_invariant_check : $@convention(thin) (@owned _StringCore) -> @owned Optional<_CocoaString>
   %2 = partial_apply %1(%0) : $@convention(thin) (@owned _StringCore) -> @owned Optional<_CocoaString>
-  %3 = function_ref @reabstraction_thunk : $@convention(thin) (@out Optional<_CocoaString>, @owned @callee_owned () -> @owned Optional<_CocoaString>) -> ()
-  %4 = partial_apply %3(%2) : $@convention(thin) (@out Optional<_CocoaString>, @owned @callee_owned () -> @owned Optional<_CocoaString>) -> ()
-  strong_release %4 : $@callee_owned (@out Optional<_CocoaString>) -> ()
-=======
-  %1 = function_ref @stringcore_invariant_check : $@convention(thin) (@owned _StringCore) -> @owned Optional<_CocoaStringType>
-  %2 = partial_apply %1(%0) : $@convention(thin) (@owned _StringCore) -> @owned Optional<_CocoaStringType>
-  %3 = function_ref @reabstraction_thunk : $@convention(thin) (@owned @callee_owned () -> @owned Optional<_CocoaStringType>) -> @out Optional<_CocoaStringType>
-  %4 = partial_apply %3(%2) : $@convention(thin) (@owned @callee_owned () -> @owned Optional<_CocoaStringType>) -> @out Optional<_CocoaStringType>
-  strong_release %4 : $@callee_owned () -> @out Optional<_CocoaStringType>
->>>>>>> f3aa9f47
+  %3 = function_ref @reabstraction_thunk : $@convention(thin) (@owned @callee_owned () -> @owned Optional<_CocoaString>) -> @out Optional<_CocoaString>
+  %4 = partial_apply %3(%2) : $@convention(thin) (@owned @callee_owned () -> @owned Optional<_CocoaString>) -> @out Optional<_CocoaString>
+  strong_release %4 : $@callee_owned () -> @out Optional<_CocoaString>
   %5 = tuple()
   return %5 : $()
 }
@@ -54,29 +41,16 @@
 // CHECK-NEXT:   return
 sil @dead_closure_elimination2 : $@convention(thin) (@owned _StringCore) -> () {
 bb0(%0 : $_StringCore):
-<<<<<<< HEAD
   %1 = function_ref @stringcore_invariant_check : $@convention(thin) (@owned _StringCore) -> @owned Optional<_CocoaString>
   %2 = partial_apply %1(%0) : $@convention(thin) (@owned _StringCore) -> @owned Optional<_CocoaString>
-  %3 = function_ref @reabstraction_thunk : $@convention(thin) (@out Optional<_CocoaString>, @owned @callee_owned () -> @owned Optional<_CocoaString>) -> ()
-  %4 = partial_apply %3(%2) : $@convention(thin) (@out Optional<_CocoaString>, @owned @callee_owned () -> @owned Optional<_CocoaString>) -> ()
+  %3 = function_ref @reabstraction_thunk : $@convention(thin) (@owned @callee_owned () -> @owned Optional<_CocoaString>) -> @out Optional<_CocoaString>
+  %4 = partial_apply %3(%2) : $@convention(thin) (@owned @callee_owned () -> @owned Optional<_CocoaString>) -> @out Optional<_CocoaString>
   br bb1
 
 bb1:
-  strong_retain %4 : $@callee_owned (@out Optional<_CocoaString>) -> ()
-  strong_release %4 : $@callee_owned (@out Optional<_CocoaString>) -> ()
-  strong_release %4 : $@callee_owned (@out Optional<_CocoaString>) -> ()
-=======
-  %1 = function_ref @stringcore_invariant_check : $@convention(thin) (@owned _StringCore) -> @owned Optional<_CocoaStringType>
-  %2 = partial_apply %1(%0) : $@convention(thin) (@owned _StringCore) -> @owned Optional<_CocoaStringType>
-  %3 = function_ref @reabstraction_thunk : $@convention(thin) (@owned @callee_owned () -> @owned Optional<_CocoaStringType>) -> @out Optional<_CocoaStringType>
-  %4 = partial_apply %3(%2) : $@convention(thin) (@owned @callee_owned () -> @owned Optional<_CocoaStringType>) -> @out Optional<_CocoaStringType>
-  br bb1
-
-bb1:
-  strong_retain %4 : $@callee_owned () -> @out Optional<_CocoaStringType>
-  strong_release %4 : $@callee_owned () -> @out Optional<_CocoaStringType>
-  strong_release %4 : $@callee_owned () -> @out Optional<_CocoaStringType>
->>>>>>> f3aa9f47
+  strong_retain %4 : $@callee_owned () -> @out Optional<_CocoaString>
+  strong_release %4 : $@callee_owned () -> @out Optional<_CocoaString>
+  strong_release %4 : $@callee_owned () -> @out Optional<_CocoaString>
   %5 = tuple()
   return %5 : $()
 }
